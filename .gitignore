# dependencies
**/node_modules

# testing
/coverage

# production
/build

# misc
.DS_Store
.env.local
.env.development.local
.env.test.local
.env.production.local

npm-debug.log*
yarn-debug.log*
yarn-error.log*

# webstorm local config
.idea/

.env
<<<<<<< HEAD
.npmrc
=======
/.nx/
>>>>>>> 5b7f6069
<|MERGE_RESOLUTION|>--- conflicted
+++ resolved
@@ -22,8 +22,5 @@
 .idea/
 
 .env
-<<<<<<< HEAD
 .npmrc
-=======
-/.nx/
->>>>>>> 5b7f6069
+/.nx/