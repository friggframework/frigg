--- conflicted
+++ resolved
@@ -1,20 +1,4 @@
 {
-<<<<<<< HEAD
-  "name": "@friggframework/prettier-config",
-  "version": "1.0.14-v1-alpha.0",
-  "description": "",
-  "main": "index.js",
-  "prettier": "@friggframework/prettier-config",
-  "devDependencies": {
-    "@friggframework/eslint-config": "^1.0.13"
-  },
-  "scripts": {
-    "lint:fix": "prettier --write --loglevel error . && eslint . --fix",
-    "test": "jest --passWithNoTests #TODO"
-  },
-  "author": "",
-  "license": "MIT"
-=======
     "name": "@friggframework/prettier-config",
     "version": "1.0.11",
     "description": "",
@@ -29,5 +13,4 @@
     },
     "author": "",
     "license": "MIT"
->>>>>>> 025fca70
 }