{
<<<<<<< HEAD
  "name": "@friggframework/eslint-config",
  "version": "1.0.16-v1-alpha.0",
  "prettier": "@friggframework/prettier-config",
  "description": "",
  "main": "index.js",
  "dependencies": {
    "@babel/eslint-parser": "^7.18.9",
    "eslint": "^8.22.0",
    "eslint-config-prettier": "^8.5.0",
    "eslint-plugin-json": "^3.1.0",
    "eslint-plugin-markdown": "^3.0.0",
    "eslint-plugin-no-only-tests": "^3.0.0",
    "eslint-plugin-yaml": "^0.5.0"
  },
  "devDependencies": {
    "jest": "^28.1.3",
    "prettier": "^2.7.1"
  },
  "scripts": {
    "lint:fix": "prettier --write --loglevel error  &&eslint . --fix",
    "test": "jest --passWithNoTests #TODO"
  },
  "author": "",
  "license": "MIT"
=======
    "name": "@friggframework/eslint-config",
    "version": "1.0.13",
    "prettier": "@friggframework/prettier-config",
    "description": "",
    "main": "index.js",
    "dependencies": {
        "@babel/eslint-parser": "^7.18.9",
        "eslint": "^8.22.0",
        "eslint-config-prettier": "^8.5.0",
        "eslint-plugin-json": "^3.1.0",
        "eslint-plugin-markdown": "^3.0.0",
        "eslint-plugin-no-only-tests": "^3.0.0",
        "eslint-plugin-yaml": "^0.5.0"
    },
    "devDependencies": {
        "jest": "^28.1.3",
        "prettier": "^2.7.1"
    },
    "scripts": {
        "lint:fix": "prettier --write --loglevel error  &&eslint . --fix",
        "test": "jest --passWithNoTests #TODO"
    },
    "author": "",
    "license": "MIT"
>>>>>>> 025fca70
}<|MERGE_RESOLUTION|>--- conflicted
+++ resolved
@@ -1,30 +1,4 @@
 {
-<<<<<<< HEAD
-  "name": "@friggframework/eslint-config",
-  "version": "1.0.16-v1-alpha.0",
-  "prettier": "@friggframework/prettier-config",
-  "description": "",
-  "main": "index.js",
-  "dependencies": {
-    "@babel/eslint-parser": "^7.18.9",
-    "eslint": "^8.22.0",
-    "eslint-config-prettier": "^8.5.0",
-    "eslint-plugin-json": "^3.1.0",
-    "eslint-plugin-markdown": "^3.0.0",
-    "eslint-plugin-no-only-tests": "^3.0.0",
-    "eslint-plugin-yaml": "^0.5.0"
-  },
-  "devDependencies": {
-    "jest": "^28.1.3",
-    "prettier": "^2.7.1"
-  },
-  "scripts": {
-    "lint:fix": "prettier --write --loglevel error  &&eslint . --fix",
-    "test": "jest --passWithNoTests #TODO"
-  },
-  "author": "",
-  "license": "MIT"
-=======
     "name": "@friggframework/eslint-config",
     "version": "1.0.13",
     "prettier": "@friggframework/prettier-config",
@@ -49,5 +23,4 @@
     },
     "author": "",
     "license": "MIT"
->>>>>>> 025fca70
 }