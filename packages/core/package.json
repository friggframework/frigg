--- conflicted
+++ resolved
@@ -1,39 +1,4 @@
 {
-<<<<<<< HEAD
-  "name": "@friggframework/core",
-  "prettier": "@friggframework/prettier-config",
-  "version": "0.2.26-v1-alpha.0",
-  "devDependencies": {
-    "@friggframework/eslint-config": "^1.0.13",
-    "eslint": "^8.22.0",
-    "jest": "^28.1.3",
-    "prettier": "^2.7.1"
-  },
-  "scripts": {
-    "lint:fix": "prettier --write --loglevel error . && eslint . --fix",
-    "test": "jest --passWithNoTests # TODO"
-  },
-  "author": "",
-  "license": "MIT",
-  "main": "index.js",
-  "repository": {
-    "type": "git",
-    "url": "git+https://github.com/friggframework/frigg.git"
-  },
-  "bugs": {
-    "url": "https://github.com/friggframework/frigg/issues"
-  },
-  "homepage": "https://github.com/friggframework/frigg#readme",
-  "dependencies": {
-    "@friggframework/assertions": "^1.0.14",
-    "@friggframework/errors": "^1.1.11",
-    "aws-sdk": "^2.1200.0",
-    "lodash": "^4.17.21",
-    "moment": "^2.29.4",
-    "node-fetch": "^2.6.7"
-  },
-  "description": ""
-=======
     "name": "@friggframework/core",
     "prettier": "@friggframework/prettier-config",
     "version": "0.2.23",
@@ -67,5 +32,4 @@
         "node-fetch": "^2.6.7"
     },
     "description": ""
->>>>>>> 025fca70
 }