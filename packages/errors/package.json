{
<<<<<<< HEAD
  "name": "@friggframework/errors",
  "version": "1.1.14-v1-alpha.0",
  "prettier": "@friggframework/prettier-config",
  "description": "",
  "main": "index.js",
  "devDependencies": {
    "@friggframework/eslint-config": "^1.0.13",
    "eslint": "^8.22.0",
    "jest": "^28.1.3",
    "prettier": "^2.7.1"
  },
  "scripts": {
    "lint:fix": "prettier --write --loglevel error . && eslint . --fix",
    "test": "jest",
    "bump": ""
  },
  "author": "",
  "license": "MIT",
  "dependencies": {
    "common-tags": "^1.8.2"
  }
=======
    "name": "@friggframework/errors",
    "version": "1.1.11",
    "prettier": "@friggframework/prettier-config",
    "description": "",
    "main": "index.js",
    "devDependencies": {
        "@friggframework/eslint-config": "^1.0.13",
        "eslint": "^8.22.0",
        "jest": "^28.1.3",
        "prettier": "^2.7.1"
    },
    "scripts": {
        "lint:fix": "prettier --write --loglevel error . && eslint . --fix",
        "test": "jest",
        "bump": ""
    },
    "author": "",
    "license": "MIT",
    "dependencies": {
        "common-tags": "^1.8.2"
    }
>>>>>>> 025fca70
}<|MERGE_RESOLUTION|>--- conflicted
+++ resolved
@@ -1,27 +1,4 @@
 {
-<<<<<<< HEAD
-  "name": "@friggframework/errors",
-  "version": "1.1.14-v1-alpha.0",
-  "prettier": "@friggframework/prettier-config",
-  "description": "",
-  "main": "index.js",
-  "devDependencies": {
-    "@friggframework/eslint-config": "^1.0.13",
-    "eslint": "^8.22.0",
-    "jest": "^28.1.3",
-    "prettier": "^2.7.1"
-  },
-  "scripts": {
-    "lint:fix": "prettier --write --loglevel error . && eslint . --fix",
-    "test": "jest",
-    "bump": ""
-  },
-  "author": "",
-  "license": "MIT",
-  "dependencies": {
-    "common-tags": "^1.8.2"
-  }
-=======
     "name": "@friggframework/errors",
     "version": "1.1.11",
     "prettier": "@friggframework/prettier-config",
@@ -43,5 +20,4 @@
     "dependencies": {
         "common-tags": "^1.8.2"
     }
->>>>>>> 025fca70
 }