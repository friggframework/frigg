--- conflicted
+++ resolved
@@ -1,29 +1,4 @@
 {
-<<<<<<< HEAD
-  "name": "@friggframework/encrypt",
-  "version": "1.1.17-v1-alpha.0",
-  "prettier": "@friggframework/prettier-config",
-  "description": "",
-  "main": "index.js",
-  "devDependencies": {
-    "@friggframework/eslint-config": "^1.0.13",
-    "@friggframework/test-environment": "^1.1.13",
-    "eslint": "^8.22.0",
-    "jest": "^28.1.3",
-    "prettier": "^2.7.1"
-  },
-  "dependencies": {
-    "aws-sdk": "^2.1200.0",
-    "lodash": "^4.17.21"
-  },
-  "scripts": {
-    "lint:fix": "prettier --write --loglevel error . && eslint . --fix",
-    "test": "jest",
-    "bump": ""
-  },
-  "author": "",
-  "license": "MIT"
-=======
     "name": "@friggframework/encrypt",
     "version": "1.1.14",
     "prettier": "@friggframework/prettier-config",
@@ -47,5 +22,4 @@
     },
     "author": "",
     "license": "MIT"
->>>>>>> 025fca70
 }