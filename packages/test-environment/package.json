--- conflicted
+++ resolved
@@ -1,28 +1,4 @@
 {
-<<<<<<< HEAD
-  "name": "@friggframework/test-environment",
-  "version": "1.1.16-v1-alpha.0",
-  "description": "",
-  "main": "index.js",
-  "prettier": "@friggframework/prettier-config",
-  "scripts": {
-    "lint:fix": "prettier --write --loglevel error . && eslint . --fix",
-    "test": "jest --passWithNoTests #TODO"
-  },
-  "author": "",
-  "license": "MIT",
-  "dependencies": {
-    "jest-runner-groups": "^2.2.0",
-    "mongodb-memory-server": "^8.9.0"
-  },
-  "devDependencies": {
-    "@friggframework/eslint-config": "^1.0.13",
-    "eslint": "^8.22.0",
-    "jest": "^28.1.3",
-    "open": "8.4.2",
-    "prettier": "^2.7.1"
-  }
-=======
     "name": "@friggframework/test-environment",
     "version": "1.1.13",
     "description": "",
@@ -45,5 +21,4 @@
         "open": "8.4.2",
         "prettier": "^2.7.1"
     }
->>>>>>> 025fca70
 }