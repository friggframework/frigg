{
    "name": "@friggframework/integrations",
    "version": "1.2.1",
    "prettier": "@friggframework/prettier-config",
    "description": "",
    "main": "index.js",
    "scripts": {
        "lint:fix": "prettier --write --loglevel error . && eslint . --fix",
        "test": "jest"
    },
    "author": "",
    "license": "MIT",
    "devDependencies": {
        "@friggframework/eslint-config": "^1.0.8",
        "@friggframework/prettier-config": "^1.0.6",
        "@friggframework/test-environment": "^1.1.6",
        "chai": "^4.3.6",
        "eslint": "^8.22.0",
        "jest": "^28.1.3",
        "lodash": "^4.17.21",
        "prettier": "^2.7.1",
        "sinon": "^14.0.0"
    },
    "dependencies": {
        "@friggframework/assertions": "^1.0.8",
        "@friggframework/core": "^0.2.14",
        "@friggframework/encrypt": "^1.1.7",
        "@friggframework/errors": "^1.1.6",
<<<<<<< HEAD
        "@friggframework/module-plugin": "^1.1.0",
        "@hapi/boom": "^10.0.1",
        "express": "^4.18.2",
        "express-async-handler": "^1.2.0",
        "@friggframework/database": "^1.0.12"
=======
        "@friggframework/module-plugin": "^1.1.1",
        "mongoose": "^6.5.2"
>>>>>>> 61171597
    }
}<|MERGE_RESOLUTION|>--- conflicted
+++ resolved
@@ -26,15 +26,10 @@
         "@friggframework/core": "^0.2.14",
         "@friggframework/encrypt": "^1.1.7",
         "@friggframework/errors": "^1.1.6",
-<<<<<<< HEAD
-        "@friggframework/module-plugin": "^1.1.0",
+        "@friggframework/module-plugin": "^1.1.1",
         "@hapi/boom": "^10.0.1",
         "express": "^4.18.2",
         "express-async-handler": "^1.2.0",
         "@friggframework/database": "^1.0.12"
-=======
-        "@friggframework/module-plugin": "^1.1.1",
-        "mongoose": "^6.5.2"
->>>>>>> 61171597
     }
 }