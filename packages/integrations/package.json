--- conflicted
+++ resolved
@@ -1,39 +1,4 @@
 {
-<<<<<<< HEAD
-  "name": "@friggframework/integrations",
-  "version": "1.2.11-v1-alpha.0",
-  "prettier": "@friggframework/prettier-config",
-  "description": "",
-  "main": "index.js",
-  "scripts": {
-    "lint:fix": "prettier --write --loglevel error . && eslint . --fix",
-    "test": "jest"
-  },
-  "author": "",
-  "license": "MIT",
-  "devDependencies": {
-    "@friggframework/eslint-config": "^1.0.13",
-    "@friggframework/prettier-config": "^1.0.11",
-    "@friggframework/test-environment": "^1.1.13",
-    "chai": "^4.3.6",
-    "eslint": "^8.22.0",
-    "jest": "^28.1.3",
-    "lodash": "^4.17.21",
-    "prettier": "^2.7.1",
-    "sinon": "^14.0.0"
-  },
-  "dependencies": {
-    "@friggframework/assertions": "^1.0.14",
-    "@friggframework/core": "^0.2.23",
-    "@friggframework/database": "^1.0.19",
-    "@friggframework/encrypt": "^1.1.14",
-    "@friggframework/errors": "^1.1.11",
-    "@friggframework/module-plugin": "^1.1.8",
-    "@hapi/boom": "^10.0.1",
-    "express": "^4.18.2",
-    "express-async-handler": "^1.2.0"
-  }
-=======
     "name": "@friggframework/integrations",
     "version": "1.2.8",
     "prettier": "@friggframework/prettier-config",
@@ -67,5 +32,4 @@
         "express": "^4.18.2",
         "express-async-handler": "^1.2.0"
     }
->>>>>>> 025fca70
 }