#!/usr/bin/env node

// Check if we're running the generate command without all options
// If so, we need to restart with proper NODE_OPTIONS to suppress warnings
const args = process.argv.slice(2);
if (args[0] === 'generate' && (!args.includes('--provider') || !args.includes('--format'))) {
    // If NODE_OPTIONS isn't set, restart the process with it
    if (!process.env.NODE_OPTIONS || !process.env.NODE_OPTIONS.includes('--no-warnings')) {
        const { spawn } = require('child_process');
<<<<<<< HEAD
        const nodeOptions = process.env.NODE_OPTIONS ?
            `${process.env.NODE_OPTIONS} --no-deprecation --no-warnings` :
            '--no-deprecation --no-warnings';

=======
        const nodeOptions = process.env.NODE_OPTIONS ? 
            `${process.env.NODE_OPTIONS} --no-deprecation --no-warnings` : 
            '--no-deprecation --no-warnings';
        
>>>>>>> 37c4892e
        const child = spawn(process.execPath, process.argv.slice(1), {
            stdio: 'inherit',
            env: { ...process.env, NODE_OPTIONS: nodeOptions }
        });
<<<<<<< HEAD

        child.on('exit', (code) => {
            process.exit(code || 0);
        });

=======
        
        child.on('exit', (code) => {
            process.exit(code || 0);
        });
        
>>>>>>> 37c4892e
        return;
    }
}

const { Command } = require('commander');
const { installCommand } = require('./install-command');
const { startCommand } = require('./start-command'); // Assuming you have a startCommand module
const { buildCommand } = require('./build-command');
const { deployCommand } = require('./deploy-command');
const generateCommand = require('./generate-command');
const { uiCommand } = require('./ui-command');

const program = new Command();
program
    .command('install [apiModuleName]')
    .description('Install an API module')
    .option('--app-path <path>', 'path to Frigg application directory')
    .option('--config <path>', 'path to Frigg configuration file')
    .option('--app <path>', 'alias for --app-path')
    .action(installCommand);

program
    .command('start')
    .description('Run the backend and optional frontend')
    .option('-s, --stage <stage>', 'deployment stage', 'dev')
    .option('-v, --verbose', 'enable verbose output')
    .option('--app-path <path>', 'path to Frigg application directory')
    .option('--config <path>', 'path to Frigg configuration file')
    .option('--app <path>', 'alias for --app-path')
    .action(startCommand);

program
    .command('build')
    .description('Build the serverless application')
    .option('-s, --stage <stage>', 'deployment stage', 'dev')
    .option('-v, --verbose', 'enable verbose output')
    .option('--app-path <path>', 'path to Frigg application directory')
    .option('--config <path>', 'path to Frigg configuration file')
    .option('--app <path>', 'alias for --app-path')
    .action(buildCommand);

program
    .command('deploy')
    .description('Deploy the serverless application')
    .option('-s, --stage <stage>', 'deployment stage', 'dev')
    .option('-v, --verbose', 'enable verbose output')
    .option('--app-path <path>', 'path to Frigg application directory')
    .option('--config <path>', 'path to Frigg configuration file')
    .option('--app <path>', 'alias for --app-path')
    .action(deployCommand);

program
    .command('generate')
    .description('Generate deployment credentials for cloud providers')
    .option('-p, --provider <provider>', 'cloud provider (aws, azure, gcp)')
    .option('-f, --format <format>', 'output format (cloudformation, terraform, pulumi, arm, deployment-manager)')
    .option('-o, --output <path>', 'output directory', 'backend/infrastructure')
    .option('-u, --user <name>', 'deployment user name', 'frigg-deployment-user')
    .option('-s, --stack-name <name>', 'stack name (for CloudFormation)', 'frigg-deployment-iam')
    .option('-v, --verbose', 'enable verbose output')
    .action(generateCommand);

// Legacy command for backward compatibility
program
    .command('generate-iam')
    .description('[DEPRECATED] Use "generate" command instead')
    .option('-o, --output <path>', 'output directory', 'backend/infrastructure')
    .option('-u, --user <name>', 'deployment user name', 'frigg-deployment-user')
    .option('-s, --stack-name <name>', 'CloudFormation stack name', 'frigg-deployment-iam')
    .option('-v, --verbose', 'enable verbose output')
    .action((options) => {
        console.log('⚠️  The generate-iam command is deprecated. Using "generate" with AWS CloudFormation...');
        generateCommand({ ...options, provider: 'aws', format: 'cloudformation' });
    });

program
    .command('ui')
    .description('Start the Frigg Management UI')
    .option('-p, --port <number>', 'port number', '3001')
    .option('--no-open', 'do not open browser automatically')
    .option('-r, --repo <path>', 'path to Frigg repository')
    .option('--dev', 'run in development mode')
    .option('--app-path <path>', 'path to Frigg application directory')
    .option('--config <path>', 'path to Frigg configuration file')
    .option('--app <path>', 'alias for --app-path')
    .action(uiCommand);

program.parse(process.argv);

module.exports = { installCommand, startCommand, buildCommand, deployCommand, generateCommand, uiCommand };<|MERGE_RESOLUTION|>--- conflicted
+++ resolved
@@ -7,34 +7,17 @@
     // If NODE_OPTIONS isn't set, restart the process with it
     if (!process.env.NODE_OPTIONS || !process.env.NODE_OPTIONS.includes('--no-warnings')) {
         const { spawn } = require('child_process');
-<<<<<<< HEAD
         const nodeOptions = process.env.NODE_OPTIONS ?
             `${process.env.NODE_OPTIONS} --no-deprecation --no-warnings` :
             '--no-deprecation --no-warnings';
-
-=======
-        const nodeOptions = process.env.NODE_OPTIONS ? 
-            `${process.env.NODE_OPTIONS} --no-deprecation --no-warnings` : 
-            '--no-deprecation --no-warnings';
-        
->>>>>>> 37c4892e
         const child = spawn(process.execPath, process.argv.slice(1), {
             stdio: 'inherit',
             env: { ...process.env, NODE_OPTIONS: nodeOptions }
         });
-<<<<<<< HEAD
 
         child.on('exit', (code) => {
             process.exit(code || 0);
         });
-
-=======
-        
-        child.on('exit', (code) => {
-            process.exit(code || 0);
-        });
-        
->>>>>>> 37c4892e
         return;
     }
 }
