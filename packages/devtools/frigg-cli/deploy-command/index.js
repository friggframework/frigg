const { spawn, spawnSync } = require('child_process');
const path = require('path');
const fs = require('fs');

/**
 * Constructs filtered environment variables for serverless deployment
 * @param {string[]} envVars - Array of environment variable names from app definition
 * @returns {Object} Filtered environment variables object
 */
function buildFilteredEnvironment(envVars) {
    return {
        // Essential system variables needed to run serverless
        PATH: process.env.PATH,
        HOME: process.env.HOME,
        USER: process.env.USER,

        // AWS credentials and configuration (all AWS_ prefixed variables)
        ...Object.fromEntries(
            Object.entries(process.env).filter(([key]) =>
                key.startsWith('AWS_')
            )
        ),

        // App-defined environment variables
        ...Object.fromEntries(
            envVars
                .map((key) => [key, process.env[key]])
                .filter(([_, value]) => value !== undefined)
        ),
    };
}

async function deployCommand(options) {
    console.log('Deploying the serverless application...');

<<<<<<< HEAD
    // Collect validated environment variables
    let integrationEnvironmentVariables = { ...process.env }; // Start with all, then filter

    // Try to load and validate environment from appDefinition
    const appDefPath = path.join(process.cwd(), 'index.js');
    if (fs.existsSync(appDefPath)) {
        try {
            const { Definition } = require(appDefPath);

            if (Definition.environment) {
                console.log(
                    '🔧 Loading environment configuration from appDefinition...'
                );
                const envVars = Object.keys(Definition.environment).filter(
                    (key) => Definition.environment[key] === true
                );
                console.log(
                    `   Found ${
                        envVars.length
                    } environment variables: ${envVars.join(', ')}`
                );

                // Try to use the env-validator if available
                try {
                    const {
                        validateEnvironmentVariables,
                    } = require('@friggframework/devtools/infrastructure/env-validator');
                    const validation = validateEnvironmentVariables(Definition);

                    if (
                        validation.missing.length > 0 &&
                        !options.skipEnvValidation
                    ) {
                        console.warn(
                            `⚠️  Warning: Missing ${
                                validation.missing.length
                            } environment variables: ${validation.missing.join(
                                ', '
                            )}`
                        );
                        console.warn(
                            '   These variables are optional and deployment will continue'
                        );
                        console.warn(
                            '   Run with --skip-env-validation to bypass this check'
                        );
                    }

                    // Pass essential system variables + AWS credentials + app-defined environment variables
                    integrationEnvironmentVariables =
                        buildFilteredEnvironment(envVars);
                } catch (validatorError) {
                    // Validator not available in current version, just warn
                    const missing = envVars.filter((v) => !process.env[v]);
                    if (missing.length > 0) {
                        console.warn(
                            `⚠️  Warning: Missing ${
                                missing.length
                            } environment variables: ${missing.join(', ')}`
                        );
                        console.warn(
                            '   These variables are optional and deployment will continue'
                        );
                        console.warn(
                            '   Set them in your CI/CD environment or .env file if needed'
                        );
                    }

                    // Pass essential system variables + AWS credentials + app-defined environment variables
                    integrationEnvironmentVariables =
                        buildFilteredEnvironment(envVars);
                }
            }
        } catch (error) {
            console.warn(
                'Could not load appDefinition environment config:',
                error.message
            );
            // Keep all env vars if we can't validate
        }
    }

=======
>>>>>>> 3f82ed1b
    // AWS discovery is now handled directly in serverless-template.js
    console.log('🤘🏼 Deploying serverless application...');
    const backendPath = path.resolve(process.cwd());
    const infrastructurePath = 'infrastructure.js';
    const command = 'serverless';
    const serverlessArgs = [
        'deploy',
        '--config',
        infrastructurePath,
        '--stage',
        options.stage,
    ];

    const childProcess = spawn(command, serverlessArgs, {
        cwd: backendPath,
        stdio: 'inherit',
<<<<<<< HEAD
        env: integrationEnvironmentVariables,
=======
        env: { ...process.env },
>>>>>>> 3f82ed1b
    });

    childProcess.on('error', (error) => {
        console.error(`Error executing command: ${error.message}`);
    });

    childProcess.on('close', (code) => {
        if (code !== 0) {
            console.log(`Child process exited with code ${code}`);
        }
    });
}

module.exports = { deployCommand };<|MERGE_RESOLUTION|>--- conflicted
+++ resolved
@@ -33,7 +33,6 @@
 async function deployCommand(options) {
     console.log('Deploying the serverless application...');
 
-<<<<<<< HEAD
     // Collect validated environment variables
     let integrationEnvironmentVariables = { ...process.env }; // Start with all, then filter
 
@@ -116,8 +115,6 @@
         }
     }
 
-=======
->>>>>>> 3f82ed1b
     // AWS discovery is now handled directly in serverless-template.js
     console.log('🤘🏼 Deploying serverless application...');
     const backendPath = path.resolve(process.cwd());
@@ -129,16 +126,13 @@
         infrastructurePath,
         '--stage',
         options.stage,
+        options.stage,
     ];
 
     const childProcess = spawn(command, serverlessArgs, {
         cwd: backendPath,
         stdio: 'inherit',
-<<<<<<< HEAD
         env: integrationEnvironmentVariables,
-=======
-        env: { ...process.env },
->>>>>>> 3f82ed1b
     });
 
     childProcess.on('error', (error) => {
