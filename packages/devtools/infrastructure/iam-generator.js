const path = require('path');

/**
 * Generate IAM CloudFormation template based on AppDefinition
 * @param {Object} appDefinition - Application definition object
 * @param {Object} options - Generation options
 * @param {string} [options.deploymentUserName='frigg-deployment-user'] - IAM user name
 * @param {string} [options.stackName='frigg-deployment-iam'] - CloudFormation stack name
 * @param {string} [options.mode='auto'] - Policy mode: 'basic', 'full', or 'auto' (auto-detect from appDefinition)
 * @returns {string} CloudFormation YAML template
 */
function generateIAMCloudFormation(appDefinition, options = {}) {
    const { deploymentUserName = 'frigg-deployment-user', mode = 'auto' } =
        options;

    // Determine which features are enabled based on mode
    let features;
    if (mode === 'basic') {
        features = {
            vpc: false,
            kms: false,
            ssm: false,
            websockets: appDefinition.websockets?.enable === true,
        };
    } else if (mode === 'full') {
        features = {
            vpc: true,
            kms: true,
            ssm: true,
            websockets: appDefinition.websockets?.enable === true,
        };
    } else {
        // mode === 'auto'
        features = {
            vpc: appDefinition.vpc?.enable === true,
            kms:
                appDefinition.encryption
                    ?.useDefaultKMSForFieldLevelEncryption === true,
            ssm: appDefinition.ssm?.enable === true,
            websockets: appDefinition.websockets?.enable === true,
        };
    }

    // Build the CloudFormation template
    const template = {
        AWSTemplateFormatVersion: '2010-09-09',
        Description: `IAM roles and policies for ${
            appDefinition.name || 'Frigg'
        } application deployment pipeline`,

        Parameters: {
            DeploymentUserName: {
                Type: 'String',
                Default: deploymentUserName,
                Description:
                    'Name for the IAM user that will deploy Frigg applications',
            },
            EnableVPCSupport: {
                Type: 'String',
                Default: features.vpc ? 'true' : 'false',
                AllowedValues: ['true', 'false'],
                Description:
                    'Enable VPC-related permissions for Frigg applications',
            },
            EnableKMSSupport: {
                Type: 'String',
                Default: features.kms ? 'true' : 'false',
                AllowedValues: ['true', 'false'],
                Description:
                    'Enable KMS encryption permissions for Frigg applications',
            },
            EnableSSMSupport: {
                Type: 'String',
                Default: features.ssm ? 'true' : 'false',
                AllowedValues: ['true', 'false'],
                Description:
                    'Enable SSM Parameter Store permissions for Frigg applications',
            },
        },

        Conditions: {
            CreateVPCPermissions: {
                'Fn::Equals': [{ Ref: 'EnableVPCSupport' }, 'true'],
            },
            CreateKMSPermissions: {
                'Fn::Equals': [{ Ref: 'EnableKMSSupport' }, 'true'],
            },
            CreateSSMPermissions: {
                'Fn::Equals': [{ Ref: 'EnableSSMSupport' }, 'true'],
            },
        },

        Resources: {},
    };

    // Add IAM User
    template.Resources.FriggDeploymentUser = {
        Type: 'AWS::IAM::User',
        Properties: {
            UserName: { Ref: 'DeploymentUserName' },
            ManagedPolicyArns: [
                { Ref: 'FriggDiscoveryPolicy' },
                { Ref: 'FriggCoreDeploymentPolicy' },
            ],
        },
    };

    // Conditionally add feature-specific policies
    if (features.vpc) {
        template.Resources.FriggDeploymentUser.Properties.ManagedPolicyArns.push(
            {
                'Fn::If': [
                    'CreateVPCPermissions',
                    { Ref: 'FriggVPCPolicy' },
                    { Ref: 'AWS::NoValue' },
                ],
            }
        );
    }
    if (features.kms) {
        template.Resources.FriggDeploymentUser.Properties.ManagedPolicyArns.push(
            {
                'Fn::If': [
                    'CreateKMSPermissions',
                    { Ref: 'FriggKMSPolicy' },
                    { Ref: 'AWS::NoValue' },
                ],
            }
        );
    }
    if (features.ssm) {
        template.Resources.FriggDeploymentUser.Properties.ManagedPolicyArns.push(
            {
                'Fn::If': [
                    'CreateSSMPermissions',
                    { Ref: 'FriggSSMPolicy' },
                    { Ref: 'AWS::NoValue' },
                ],
            }
        );
    }

    // Add Access Key
    template.Resources.FriggDeploymentAccessKey = {
        Type: 'AWS::IAM::AccessKey',
        Properties: {
            UserName: { Ref: 'FriggDeploymentUser' },
        },
    };

    // Add Discovery Policy (always needed)
    template.Resources.FriggDiscoveryPolicy = {
        Type: 'AWS::IAM::ManagedPolicy',
        Properties: {
            ManagedPolicyName: 'FriggDiscoveryPolicy',
            Description:
                'Permissions for AWS resource discovery during Frigg build process',
            PolicyDocument: {
                Version: '2012-10-17',
                Statement: [
                    {
                        Sid: 'AWSDiscoveryPermissions',
                        Effect: 'Allow',
                        Action: [
                            'sts:GetCallerIdentity',
                            'ec2:DescribeVpcs',
                            'ec2:DescribeSubnets',
                            'ec2:DescribeSecurityGroups',
                            'ec2:DescribeRouteTables',
                            'ec2:DescribeNatGateways',
                            'ec2:DescribeAddresses',
                            'kms:ListKeys',
                            'kms:DescribeKey',
                        ],
                        Resource: '*',
                    },
                ],
            },
        },
    };

    // Add Core Deployment Policy (always needed)
<<<<<<< HEAD
    const coreActions = [
        // CloudFormation permissions
        'cloudformation:CreateStack',
        'cloudformation:UpdateStack',
        'cloudformation:DeleteStack',
        'cloudformation:DescribeStacks',
        'cloudformation:DescribeStackEvents',
        'cloudformation:DescribeStackResources',
        'cloudformation:DescribeStackResource',
        'cloudformation:ListStackResources',
        'cloudformation:GetTemplate',
        'cloudformation:DescribeChangeSet',
        'cloudformation:CreateChangeSet',
        'cloudformation:DeleteChangeSet',
        'cloudformation:ExecuteChangeSet',
        'cloudformation:ValidateTemplate',
        
        // Lambda permissions
        'lambda:CreateFunction',
        'lambda:UpdateFunctionCode',
        'lambda:UpdateFunctionConfiguration',
        'lambda:DeleteFunction',
        'lambda:GetFunction',
        'lambda:ListFunctions',
        'lambda:PublishVersion',
        'lambda:CreateAlias',
        'lambda:UpdateAlias',
        'lambda:DeleteAlias',
        'lambda:GetAlias',
        'lambda:AddPermission',
        'lambda:RemovePermission',
        'lambda:GetPolicy',
        'lambda:PutProvisionedConcurrencyConfig',
        'lambda:DeleteProvisionedConcurrencyConfig',
        'lambda:PutConcurrency',
        'lambda:DeleteConcurrency',
        'lambda:TagResource',
        'lambda:UntagResource',
        'lambda:ListVersionsByFunction',
        
        // IAM permissions
        'iam:CreateRole',
        'iam:DeleteRole',
        'iam:GetRole',
        'iam:PassRole',
        'iam:PutRolePolicy',
        'iam:DeleteRolePolicy',
        'iam:GetRolePolicy',
        'iam:AttachRolePolicy',
        'iam:DetachRolePolicy',
        'iam:TagRole',
        'iam:UntagRole',
        'iam:ListPolicyVersions',
        
        // S3 permissions
        's3:CreateBucket',
        's3:PutObject',
        's3:GetObject',
        's3:DeleteObject',
        's3:PutBucketPolicy',
        's3:PutBucketVersioning',
        's3:PutBucketPublicAccessBlock',
        's3:GetBucketLocation',
        's3:ListBucket',
        
        // SQS permissions
        'sqs:CreateQueue',
        'sqs:DeleteQueue',
        'sqs:GetQueueAttributes',
        'sqs:SetQueueAttributes',
        'sqs:GetQueueUrl',
        'sqs:TagQueue',
        'sqs:UntagQueue',
        
        // SNS permissions
        'sns:CreateTopic',
        'sns:DeleteTopic',
        'sns:GetTopicAttributes',
        'sns:SetTopicAttributes',
        'sns:Subscribe',
        'sns:Unsubscribe',
        'sns:ListSubscriptionsByTopic',
        'sns:TagResource',
        'sns:UntagResource',
        
        // CloudWatch and Logs permissions
        'cloudwatch:PutMetricAlarm',
        'cloudwatch:DeleteAlarms',
        'cloudwatch:DescribeAlarms',
        'logs:CreateLogGroup',
        'logs:CreateLogStream',
        'logs:DeleteLogGroup',
        'logs:DescribeLogGroups',
        'logs:DescribeLogStreams',
        'logs:FilterLogEvents',
        'logs:PutLogEvents',
        'logs:PutRetentionPolicy',
        
        // API Gateway permissions
        'apigateway:POST',
        'apigateway:PUT',
        'apigateway:DELETE',
        'apigateway:GET',
        'apigateway:PATCH',
        'apigateway:TagResource',
        'apigateway:UntagResource'
    ];

=======
>>>>>>> 3f82ed1b
    const coreStatements = [
        {
            Sid: 'CloudFormationFriggStacks',
            Effect: 'Allow',
            Action: [
                'cloudformation:CreateStack',
                'cloudformation:UpdateStack',
                'cloudformation:DeleteStack',
                'cloudformation:DescribeStacks',
                'cloudformation:DescribeStackEvents',
                'cloudformation:DescribeStackResources',
                'cloudformation:DescribeStackResource',
                'cloudformation:ListStackResources',
                'cloudformation:GetTemplate',
                'cloudformation:DescribeChangeSet',
                'cloudformation:CreateChangeSet',
                'cloudformation:DeleteChangeSet',
                'cloudformation:ExecuteChangeSet',
            ],
            Resource: [
                {
                    'Fn::Sub':
                        'arn:aws:cloudformation:*:${AWS::AccountId}:stack/*frigg*/*',
                },
            ],
        },
        {
            Sid: 'CloudFormationValidateTemplate',
            Effect: 'Allow',
            Action: ['cloudformation:ValidateTemplate'],
            Resource: '*',
        },
        {
            Sid: 'S3DeploymentBucket',
            Effect: 'Allow',
            Action: [
                's3:CreateBucket',
                's3:PutObject',
                's3:GetObject',
                's3:DeleteObject',
                's3:PutBucketPolicy',
                's3:PutBucketVersioning',
                's3:PutBucketPublicAccessBlock',
                's3:GetBucketLocation',
                's3:ListBucket',
            ],
            Resource: [
                'arn:aws:s3:::*serverless*',
                'arn:aws:s3:::*serverless*/*',
            ],
        },
        {
            Sid: 'LambdaFriggFunctions',
            Effect: 'Allow',
            Action: [
                'lambda:CreateFunction',
                'lambda:UpdateFunctionCode',
                'lambda:UpdateFunctionConfiguration',
                'lambda:DeleteFunction',
                'lambda:GetFunction',
                'lambda:ListFunctions',
                'lambda:PublishVersion',
                'lambda:CreateAlias',
                'lambda:UpdateAlias',
                'lambda:DeleteAlias',
                'lambda:GetAlias',
                'lambda:AddPermission',
                'lambda:RemovePermission',
                'lambda:GetPolicy',
                'lambda:PutProvisionedConcurrencyConfig',
                'lambda:DeleteProvisionedConcurrencyConfig',
                'lambda:PutConcurrency',
                'lambda:DeleteConcurrency',
                'lambda:TagResource',
                'lambda:UntagResource',
                'lambda:ListVersionsByFunction',
            ],
            Resource: [
                {
                    'Fn::Sub':
                        'arn:aws:lambda:*:${AWS::AccountId}:function:*frigg*',
                },
            ],
        },
        {
            Sid: 'IAMRolesForFriggLambda',
            Effect: 'Allow',
            Action: [
                'iam:CreateRole',
                'iam:DeleteRole',
                'iam:GetRole',
                'iam:PassRole',
                'iam:PutRolePolicy',
                'iam:DeleteRolePolicy',
                'iam:GetRolePolicy',
                'iam:AttachRolePolicy',
                'iam:DetachRolePolicy',
                'iam:TagRole',
                'iam:UntagRole',
            ],
            Resource: [
                { 'Fn::Sub': 'arn:aws:iam::${AWS::AccountId}:role/*frigg*' },
                {
                    'Fn::Sub':
                        'arn:aws:iam::${AWS::AccountId}:role/*frigg*LambdaRole*',
                },
            ],
        },
        {
            Sid: 'IAMPolicyVersionPermissions',
            Effect: 'Allow',
            Action: ['iam:ListPolicyVersions'],
            Resource: [
                { 'Fn::Sub': 'arn:aws:iam::${AWS::AccountId}:policy/*' },
            ],
        },
        {
            Sid: 'FriggMessagingServices',
            Effect: 'Allow',
            Action: [
                'sqs:CreateQueue',
                'sqs:DeleteQueue',
                'sqs:GetQueueAttributes',
                'sqs:SetQueueAttributes',
                'sqs:GetQueueUrl',
                'sqs:TagQueue',
                'sqs:UntagQueue',
            ],
            Resource: [
                { 'Fn::Sub': 'arn:aws:sqs:*:${AWS::AccountId}:*frigg*' },
                {
                    'Fn::Sub':
                        'arn:aws:sqs:*:${AWS::AccountId}:internal-error-queue-*',
                },
            ],
        },
        {
            Sid: 'FriggSNSTopics',
            Effect: 'Allow',
            Action: [
                'sns:CreateTopic',
                'sns:DeleteTopic',
                'sns:GetTopicAttributes',
                'sns:SetTopicAttributes',
                'sns:Subscribe',
                'sns:Unsubscribe',
                'sns:ListSubscriptionsByTopic',
                'sns:TagResource',
                'sns:UntagResource',
            ],
            Resource: [
                { 'Fn::Sub': 'arn:aws:sns:*:${AWS::AccountId}:*frigg*' },
            ],
        },
        {
            Sid: 'FriggMonitoringAndLogs',
            Effect: 'Allow',
            Action: [
                'cloudwatch:PutMetricAlarm',
                'cloudwatch:DeleteAlarms',
                'cloudwatch:DescribeAlarms',
                'logs:CreateLogGroup',
                'logs:CreateLogStream',
                'logs:DeleteLogGroup',
                'logs:DescribeLogGroups',
                'logs:DescribeLogStreams',
                'logs:FilterLogEvents',
                'logs:PutLogEvents',
                'logs:PutRetentionPolicy',
            ],
            Resource: [
                {
                    'Fn::Sub':
                        'arn:aws:logs:*:${AWS::AccountId}:log-group:/aws/lambda/*frigg*',
                },
                {
                    'Fn::Sub':
                        'arn:aws:logs:*:${AWS::AccountId}:log-group:/aws/lambda/*frigg*:*',
                },
                {
                    'Fn::Sub':
                        'arn:aws:cloudwatch:*:${AWS::AccountId}:alarm:*frigg*',
                },
            ],
        },
        {
            Sid: 'FriggAPIGateway',
            Effect: 'Allow',
            Action: [
                'apigateway:POST',
                'apigateway:PUT',
                'apigateway:DELETE',
                'apigateway:GET',
                'apigateway:PATCH',
<<<<<<< HEAD
                'apigateway:TagResource',
                'apigateway:UntagResource'
=======
>>>>>>> 3f82ed1b
            ],
            Resource: [
                'arn:aws:apigateway:*::/restapis',
                'arn:aws:apigateway:*::/restapis/*',
                'arn:aws:apigateway:*::/domainnames',
                'arn:aws:apigateway:*::/domainnames/*',
            ],
        },
        {
            Sid: 'FriggAPIGatewayV2',
            Effect: 'Allow',
            Action: [
                'apigateway:GET',
                'apigateway:DELETE',
                'apigateway:PATCH',
                'apigateway:POST',
                'apigateway:PUT',
            ],
            Resource: [
                'arn:aws:apigateway:*::/apis',
                'arn:aws:apigateway:*::/apis/*',
                'arn:aws:apigateway:*::/apis/*/stages',
                'arn:aws:apigateway:*::/apis/*/stages/*',
<<<<<<< HEAD
=======
                'arn:aws:apigateway:*::/apis/*/mappings',
                'arn:aws:apigateway:*::/apis/*/mappings/*',
>>>>>>> 3f82ed1b
                'arn:aws:apigateway:*::/domainnames',
                'arn:aws:apigateway:*::/domainnames/*',
                'arn:aws:apigateway:*::/domainnames/*/apimappings',
            ],
        },
    ];

    template.Resources.FriggCoreDeploymentPolicy = {
        Type: 'AWS::IAM::ManagedPolicy',
        Properties: {
            ManagedPolicyName: 'FriggCoreDeploymentPolicy',
            Description: 'Core permissions for deploying Frigg applications',
            PolicyDocument: {
                Version: '2012-10-17',
                Statement: coreStatements,
            },
        },
    };

    // Add feature-specific policies only if needed
    if (features.vpc) {
        template.Resources.FriggVPCPolicy = {
            Type: 'AWS::IAM::ManagedPolicy',
            Condition: 'CreateVPCPermissions',
            Properties: {
                ManagedPolicyName: 'FriggVPCPolicy',
                Description: 'VPC-related permissions for Frigg applications',
                PolicyDocument: {
                    Version: '2012-10-17',
                    Statement: [
                        {
                            Sid: 'FriggVPCEndpointManagement',
                            Effect: 'Allow',
                            Action: [
                                'ec2:CreateVpcEndpoint',
                                'ec2:DeleteVpcEndpoint',
                                'ec2:DescribeVpcEndpoints',
                                'ec2:ModifyVpcEndpoint',
                                'ec2:CreateNatGateway',
                                'ec2:DeleteNatGateway',
                                'ec2:DescribeNatGateways',
                                'ec2:AllocateAddress',
                                'ec2:ReleaseAddress',
                                'ec2:DescribeAddresses',
                                'ec2:CreateRouteTable',
                                'ec2:DeleteRouteTable',
                                'ec2:DescribeRouteTables',
                                'ec2:CreateRoute',
                                'ec2:DeleteRoute',
                                'ec2:AssociateRouteTable',
                                'ec2:DisassociateRouteTable',
                                'ec2:CreateSecurityGroup',
                                'ec2:DeleteSecurityGroup',
                                'ec2:AuthorizeSecurityGroupEgress',
                                'ec2:AuthorizeSecurityGroupIngress',
                                'ec2:RevokeSecurityGroupEgress',
                                'ec2:RevokeSecurityGroupIngress',
                                'ec2:DetachInternetGateway',
                                'ec2:DeleteSubnet',
                            ],
                            Resource: '*',
                        },
                    ],
                },
            },
        };
    }

    if (features.kms) {
        template.Resources.FriggKMSPolicy = {
            Type: 'AWS::IAM::ManagedPolicy',
            Condition: 'CreateKMSPermissions',
            Properties: {
                ManagedPolicyName: 'FriggKMSPolicy',
                Description:
                    'KMS encryption permissions for Frigg applications',
                PolicyDocument: {
                    Version: '2012-10-17',
                    Statement: [
                        {
                            Sid: 'FriggKMSEncryptionRuntime',
                            Effect: 'Allow',
                            Action: ['kms:GenerateDataKey', 'kms:Decrypt'],
                            Resource: [
                                {
                                    'Fn::Sub':
                                        'arn:aws:kms:*:${AWS::AccountId}:key/*',
                                },
                            ],
                            Condition: {
                                StringEquals: {
                                    'kms:ViaService': [
                                        'lambda.*.amazonaws.com',
                                        's3.*.amazonaws.com',
                                    ],
                                },
                            },
                        },
                    ],
                },
            },
        };
    }

    if (features.ssm) {
        template.Resources.FriggSSMPolicy = {
            Type: 'AWS::IAM::ManagedPolicy',
            Condition: 'CreateSSMPermissions',
            Properties: {
                ManagedPolicyName: 'FriggSSMPolicy',
                Description:
                    'SSM Parameter Store permissions for Frigg applications',
                PolicyDocument: {
                    Version: '2012-10-17',
                    Statement: [
                        {
                            Sid: 'FriggSSMParameterAccess',
                            Effect: 'Allow',
                            Action: [
                                'ssm:GetParameter',
                                'ssm:GetParameters',
                                'ssm:GetParametersByPath',
                            ],
                            Resource: [
                                {
                                    'Fn::Sub':
                                        'arn:aws:ssm:*:${AWS::AccountId}:parameter/*frigg*',
                                },
                                {
                                    'Fn::Sub':
                                        'arn:aws:ssm:*:${AWS::AccountId}:parameter/*frigg*/*',
                                },
                            ],
                        },
                    ],
                },
            },
        };
    }

    // Add Secrets Manager for credentials
    template.Resources.FriggDeploymentCredentials = {
        Type: 'AWS::SecretsManager::Secret',
        Properties: {
            Name: 'frigg-deployment-credentials',
            Description: 'Access credentials for Frigg deployment user',
            SecretString: {
                'Fn::Sub': JSON.stringify({
                    AccessKeyId: '${FriggDeploymentAccessKey}',
                    SecretAccessKey:
                        '${FriggDeploymentAccessKey.SecretAccessKey}',
                }),
            },
        },
    };

    // Add Outputs
    template.Outputs = {
        DeploymentUserArn: {
            Description: 'ARN of the Frigg deployment user',
            Value: { 'Fn::GetAtt': ['FriggDeploymentUser', 'Arn'] },
            Export: {
                Name: { 'Fn::Sub': '${AWS::StackName}-UserArn' },
            },
        },
        AccessKeyId: {
            Description: 'Access Key ID for the deployment user',
            Value: { Ref: 'FriggDeploymentAccessKey' },
            Export: {
                Name: { 'Fn::Sub': '${AWS::StackName}-AccessKeyId' },
            },
        },
        SecretAccessKeyCommand: {
            Description: 'Command to retrieve the secret access key',
            Value: {
                'Fn::Sub':
                    'aws secretsmanager get-secret-value --secret-id frigg-deployment-credentials --query SecretString --output text | jq -r .SecretAccessKey',
            },
        },
        CredentialsSecretArn: {
            Description: 'ARN of the secret containing deployment credentials',
            Value: { Ref: 'FriggDeploymentCredentials' },
            Export: {
                Name: { 'Fn::Sub': '${AWS::StackName}-CredentialsSecretArn' },
            },
        },
    };

    // Convert to YAML
    return convertToYAML(template);
}

/**
 * Convert JavaScript object to CloudFormation YAML
 * @param {Object} obj - JavaScript object
 * @returns {string} YAML string
 */
function convertToYAML(obj) {
    const yaml = require('js-yaml');
    return yaml.dump(obj, {
        indent: 2,
        lineWidth: 120,
        noRefs: true,
        sortKeys: false,
    });
}

/**
 * Generate summary of what features will be included in the IAM policy
 * @param {Object} appDefinition - Application definition
 * @returns {Object} Feature summary
 */
function getFeatureSummary(appDefinition) {
    const features = {
        core: true, // Always enabled
        vpc: appDefinition.vpc?.enable === true,
        kms:
            appDefinition.encryption?.useDefaultKMSForFieldLevelEncryption ===
            true,
        ssm: appDefinition.ssm?.enable === true,
        websockets: appDefinition.websockets?.enable === true,
    };

    const integrationCount = appDefinition.integrations?.length || 0;

    return {
        features,
        integrationCount,
        appName: appDefinition.name || 'Unnamed Frigg App',
    };
}

/**
 * Generate basic IAM policy (JSON format) - Core Frigg permissions only
 * @returns {Object} Basic IAM policy document
 */
function generateBasicIAMPolicy() {
    const basicPolicyPath = path.join(__dirname, 'iam-policy-basic.json');
    return require(basicPolicyPath);
}

/**
 * Generate full IAM policy (JSON format) - All features enabled
 * @returns {Object} Full IAM policy document
 */
function generateFullIAMPolicy() {
    const fullPolicyPath = path.join(__dirname, 'iam-policy-full.json');
    return require(fullPolicyPath);
}

/**
 * Generate IAM policy based on mode
 * @param {string} mode - 'basic' or 'full'
 * @returns {Object} IAM policy document
 */
function generateIAMPolicy(mode = 'basic') {
    if (mode === 'full') {
        return generateFullIAMPolicy();
    }
    return generateBasicIAMPolicy();
}

module.exports = {
    generateIAMCloudFormation,
    getFeatureSummary,
    generateBasicIAMPolicy,
    generateFullIAMPolicy,
    generateIAMPolicy,
};<|MERGE_RESOLUTION|>--- conflicted
+++ resolved
@@ -180,7 +180,6 @@
     };
 
     // Add Core Deployment Policy (always needed)
-<<<<<<< HEAD
     const coreActions = [
         // CloudFormation permissions
         'cloudformation:CreateStack',
@@ -197,7 +196,7 @@
         'cloudformation:DeleteChangeSet',
         'cloudformation:ExecuteChangeSet',
         'cloudformation:ValidateTemplate',
-        
+
         // Lambda permissions
         'lambda:CreateFunction',
         'lambda:UpdateFunctionCode',
@@ -220,7 +219,7 @@
         'lambda:TagResource',
         'lambda:UntagResource',
         'lambda:ListVersionsByFunction',
-        
+
         // IAM permissions
         'iam:CreateRole',
         'iam:DeleteRole',
@@ -234,7 +233,7 @@
         'iam:TagRole',
         'iam:UntagRole',
         'iam:ListPolicyVersions',
-        
+
         // S3 permissions
         's3:CreateBucket',
         's3:PutObject',
@@ -245,7 +244,7 @@
         's3:PutBucketPublicAccessBlock',
         's3:GetBucketLocation',
         's3:ListBucket',
-        
+
         // SQS permissions
         'sqs:CreateQueue',
         'sqs:DeleteQueue',
@@ -254,7 +253,7 @@
         'sqs:GetQueueUrl',
         'sqs:TagQueue',
         'sqs:UntagQueue',
-        
+
         // SNS permissions
         'sns:CreateTopic',
         'sns:DeleteTopic',
@@ -265,7 +264,7 @@
         'sns:ListSubscriptionsByTopic',
         'sns:TagResource',
         'sns:UntagResource',
-        
+
         // CloudWatch and Logs permissions
         'cloudwatch:PutMetricAlarm',
         'cloudwatch:DeleteAlarms',
@@ -278,7 +277,7 @@
         'logs:FilterLogEvents',
         'logs:PutLogEvents',
         'logs:PutRetentionPolicy',
-        
+
         // API Gateway permissions
         'apigateway:POST',
         'apigateway:PUT',
@@ -286,11 +285,9 @@
         'apigateway:GET',
         'apigateway:PATCH',
         'apigateway:TagResource',
-        'apigateway:UntagResource'
+        'apigateway:UntagResource',
     ];
 
-=======
->>>>>>> 3f82ed1b
     const coreStatements = [
         {
             Sid: 'CloudFormationFriggStacks',
@@ -485,11 +482,8 @@
                 'apigateway:DELETE',
                 'apigateway:GET',
                 'apigateway:PATCH',
-<<<<<<< HEAD
                 'apigateway:TagResource',
-                'apigateway:UntagResource'
-=======
->>>>>>> 3f82ed1b
+                'apigateway:UntagResource',
             ],
             Resource: [
                 'arn:aws:apigateway:*::/restapis',
@@ -513,11 +507,6 @@
                 'arn:aws:apigateway:*::/apis/*',
                 'arn:aws:apigateway:*::/apis/*/stages',
                 'arn:aws:apigateway:*::/apis/*/stages/*',
-<<<<<<< HEAD
-=======
-                'arn:aws:apigateway:*::/apis/*/mappings',
-                'arn:aws:apigateway:*::/apis/*/mappings/*',
->>>>>>> 3f82ed1b
                 'arn:aws:apigateway:*::/domainnames',
                 'arn:aws:apigateway:*::/domainnames/*',
                 'arn:aws:apigateway:*::/domainnames/*/apimappings',
