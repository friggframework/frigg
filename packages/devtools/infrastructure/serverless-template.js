const path = require('path');
const fs = require('fs');
const { AWSDiscovery } = require('./aws-discovery');

/**
 * Check if AWS discovery should run based on AppDefinition
 * @param {Object} AppDefinition - Application definition
 * @returns {boolean} True if discovery should run
 */
const shouldRunDiscovery = (AppDefinition) => {
<<<<<<< HEAD
    return AppDefinition.vpc?.enable === true ||
        AppDefinition.encryption?.useDefaultKMSForFieldLevelEncryption === true ||
        AppDefinition.ssm?.enable === true;
=======
    return AppDefinition.vpc?.enable === true || 
           AppDefinition.encryption?.useDefaultKMSForFieldLevelEncryption === true ||
           AppDefinition.ssm?.enable === true;
>>>>>>> 545e7a85
};

/**
 * Find the actual path to node_modules directory
 * Tries multiple methods to locate node_modules:
 * 1. Traversing up from current directory
 * 2. Using npm root command
 * 3. Looking for package.json and adjacent node_modules
 * @returns {string} Path to node_modules directory
 */
const findNodeModulesPath = () => {
    try {
        // Method 1: Try to find node_modules by traversing up from current directory
        let currentDir = process.cwd();
        let nodeModulesPath = null;

        // Traverse up to 5 levels to find node_modules
        for (let i = 0; i < 5; i++) {
            const potentialPath = path.join(currentDir, 'node_modules');
            if (fs.existsSync(potentialPath)) {
                nodeModulesPath = potentialPath;
                console.log(`Found node_modules at: ${nodeModulesPath} (method 1)`);
                break;
            }
            // Move up one directory
            const parentDir = path.dirname(currentDir);
            if (parentDir === currentDir) {
                // We've reached the root
                break;
            }
            currentDir = parentDir;
        }

        // Method 2: If method 1 fails, try using npm root command
        if (!nodeModulesPath) {
            try {
                // This requires child_process, so let's require it here
                const { execSync } = require('node:child_process');
                const npmRoot = execSync('npm root', { encoding: 'utf8' }).trim();
                if (fs.existsSync(npmRoot)) {
                    nodeModulesPath = npmRoot;
                    console.log(`Found node_modules at: ${nodeModulesPath} (method 2)`);
                }
            } catch (npmError) {
                console.error('Error executing npm root:', npmError);
            }
        }

        // Method 3: If all else fails, check for a package.json and assume node_modules is adjacent
        if (!nodeModulesPath) {
            currentDir = process.cwd();
            for (let i = 0; i < 5; i++) {
                const packageJsonPath = path.join(currentDir, 'package.json');
                if (fs.existsSync(packageJsonPath)) {
                    const potentialNodeModules = path.join(currentDir, 'node_modules');
                    if (fs.existsSync(potentialNodeModules)) {
                        nodeModulesPath = potentialNodeModules;
                        console.log(`Found node_modules at: ${nodeModulesPath} (method 3)`);
                        break;
                    }
                }
                // Move up one directory
                const parentDir = path.dirname(currentDir);
                if (parentDir === currentDir) {
                    // We've reached the root
                    break;
                }
                currentDir = parentDir;
            }
        }

        if (nodeModulesPath) {
            return nodeModulesPath;
        }

        console.warn('Could not find node_modules path, falling back to default');
        return path.resolve(process.cwd(), '../node_modules');
    } catch (error) {
        console.error('Error finding node_modules path:', error);
        return path.resolve(process.cwd(), '../node_modules');
    }
};

/**
 * Modify handler paths to point to the correct node_modules location
 * Only modifies paths when running in offline mode
 * @param {Object} functions - Serverless functions configuration object
 * @returns {Object} Modified functions object with updated handler paths
 */
const modifyHandlerPaths = (functions) => {
    // Check if we're running in offline mode
    const isOffline = process.argv.includes('offline');
    console.log('isOffline', isOffline);

    if (!isOffline) {
        console.log('Not in offline mode, skipping handler path modification');
        return functions;
    }

    const nodeModulesPath = findNodeModulesPath();
    const modifiedFunctions = { ...functions };

    for (const functionName of Object.keys(modifiedFunctions)) {
        console.log('functionName', functionName);
        const functionDef = modifiedFunctions[functionName];
        if (functionDef?.handler?.includes('node_modules/')) {
            // Replace node_modules/ with the actual path to node_modules/
            const relativePath = path.relative(process.cwd(), nodeModulesPath);
            functionDef.handler = functionDef.handler.replace('node_modules/', `${relativePath}/`);
            console.log(`Updated handler for ${functionName}: ${functionDef.handler}`);
        }
    }

    return modifiedFunctions;
};

/**
 * Create VPC infrastructure resources for CloudFormation
 * Creates VPC, subnets, NAT gateway, route tables, and security groups
 * @param {Object} AppDefinition - Application definition object
 * @param {Object} AppDefinition.vpc - VPC configuration
 * @param {string} [AppDefinition.vpc.cidrBlock='10.0.0.0/16'] - CIDR block for VPC
 * @returns {Object} CloudFormation resources for VPC infrastructure
 */
const createVPCInfrastructure = (AppDefinition) => {
    const vpcResources = {
        // VPC
        FriggVPC: {
            Type: 'AWS::EC2::VPC',
            Properties: {
                CidrBlock: AppDefinition.vpc.cidrBlock || '10.0.0.0/16',
                EnableDnsHostnames: true,
                EnableDnsSupport: true,
                Tags: [
                    { Key: 'Name', Value: '${self:service}-${self:provider.stage}-vpc' }
                ]
            }
        },

        // Internet Gateway
        FriggInternetGateway: {
            Type: 'AWS::EC2::InternetGateway',
            Properties: {
                Tags: [
                    { Key: 'Name', Value: '${self:service}-${self:provider.stage}-igw' }
                ]
            }
        },

        // Attach Internet Gateway to VPC
        FriggVPCGatewayAttachment: {
            Type: 'AWS::EC2::VPCGatewayAttachment',
            Properties: {
                VpcId: { Ref: 'FriggVPC' },
                InternetGatewayId: { Ref: 'FriggInternetGateway' }
            }
        },

        // Public Subnet for NAT Gateway
        FriggPublicSubnet: {
            Type: 'AWS::EC2::Subnet',
            Properties: {
                VpcId: { Ref: 'FriggVPC' },
                CidrBlock: '10.0.1.0/24',
                AvailabilityZone: { 'Fn::Select': [0, { 'Fn::GetAZs': '' }] },
                MapPublicIpOnLaunch: true,
                Tags: [
                    { Key: 'Name', Value: '${self:service}-${self:provider.stage}-public-subnet' }
                ]
            }
        },

        // Private Subnet 1 for Lambda
        FriggPrivateSubnet1: {
            Type: 'AWS::EC2::Subnet',
            Properties: {
                VpcId: { Ref: 'FriggVPC' },
                CidrBlock: '10.0.2.0/24',
                AvailabilityZone: { 'Fn::Select': [0, { 'Fn::GetAZs': '' }] },
                Tags: [
                    { Key: 'Name', Value: '${self:service}-${self:provider.stage}-private-subnet-1' }
                ]
            }
        },

        // Private Subnet 2 for Lambda (different AZ for redundancy)
        FriggPrivateSubnet2: {
            Type: 'AWS::EC2::Subnet',
            Properties: {
                VpcId: { Ref: 'FriggVPC' },
                CidrBlock: '10.0.3.0/24',
                AvailabilityZone: { 'Fn::Select': [1, { 'Fn::GetAZs': '' }] },
                Tags: [
                    { Key: 'Name', Value: '${self:service}-${self:provider.stage}-private-subnet-2' }
                ]
            }
        },

        // Elastic IP for NAT Gateway
        FriggNATGatewayEIP: {
            Type: 'AWS::EC2::EIP',
            Properties: {
                Domain: 'vpc',
                Tags: [
                    { Key: 'Name', Value: '${self:service}-${self:provider.stage}-nat-eip' }
                ]
            },
            DependsOn: 'FriggVPCGatewayAttachment'
        },

        // NAT Gateway for private subnet internet access
        FriggNATGateway: {
            Type: 'AWS::EC2::NatGateway',
            Properties: {
                AllocationId: { 'Fn::GetAtt': ['FriggNATGatewayEIP', 'AllocationId'] },
                SubnetId: { Ref: 'FriggPublicSubnet' },
                Tags: [
                    { Key: 'Name', Value: '${self:service}-${self:provider.stage}-nat-gateway' }
                ]
            }
        },

        // Public Route Table
        FriggPublicRouteTable: {
            Type: 'AWS::EC2::RouteTable',
            Properties: {
                VpcId: { Ref: 'FriggVPC' },
                Tags: [
                    { Key: 'Name', Value: '${self:service}-${self:provider.stage}-public-rt' }
                ]
            }
        },

        // Public Route to Internet Gateway
        FriggPublicRoute: {
            Type: 'AWS::EC2::Route',
            Properties: {
                RouteTableId: { Ref: 'FriggPublicRouteTable' },
                DestinationCidrBlock: '0.0.0.0/0',
                GatewayId: { Ref: 'FriggInternetGateway' }
            },
            DependsOn: 'FriggVPCGatewayAttachment'
        },

        // Associate Public Subnet with Public Route Table
        FriggPublicSubnetRouteTableAssociation: {
            Type: 'AWS::EC2::SubnetRouteTableAssociation',
            Properties: {
                SubnetId: { Ref: 'FriggPublicSubnet' },
                RouteTableId: { Ref: 'FriggPublicRouteTable' }
            }
        },

        // Private Route Table
        FriggPrivateRouteTable: {
            Type: 'AWS::EC2::RouteTable',
            Properties: {
                VpcId: { Ref: 'FriggVPC' },
                Tags: [
                    { Key: 'Name', Value: '${self:service}-${self:provider.stage}-private-rt' }
                ]
            }
        },

        // Private Route to NAT Gateway
        FriggPrivateRoute: {
            Type: 'AWS::EC2::Route',
            Properties: {
                RouteTableId: { Ref: 'FriggPrivateRouteTable' },
                DestinationCidrBlock: '0.0.0.0/0',
                NatGatewayId: { Ref: 'FriggNATGateway' }
            }
        },

        // Associate Private Subnet 1 with Private Route Table
        FriggPrivateSubnet1RouteTableAssociation: {
            Type: 'AWS::EC2::SubnetRouteTableAssociation',
            Properties: {
                SubnetId: { Ref: 'FriggPrivateSubnet1' },
                RouteTableId: { Ref: 'FriggPrivateRouteTable' }
            }
        },

        // Associate Private Subnet 2 with Private Route Table
        FriggPrivateSubnet2RouteTableAssociation: {
            Type: 'AWS::EC2::SubnetRouteTableAssociation',
            Properties: {
                SubnetId: { Ref: 'FriggPrivateSubnet2' },
                RouteTableId: { Ref: 'FriggPrivateRouteTable' }
            }
        },

        // Security Group for Lambda functions
        FriggLambdaSecurityGroup: {
            Type: 'AWS::EC2::SecurityGroup',
            Properties: {
                GroupDescription: 'Security group for Frigg Lambda functions',
                VpcId: { Ref: 'FriggVPC' },
                SecurityGroupEgress: [
                    {
                        IpProtocol: 'tcp',
                        FromPort: 443,
                        ToPort: 443,
                        CidrIp: '0.0.0.0/0',
                        Description: 'HTTPS outbound'
                    },
                    {
                        IpProtocol: 'tcp',
                        FromPort: 80,
                        ToPort: 80,
                        CidrIp: '0.0.0.0/0',
                        Description: 'HTTP outbound'
                    },
                    {
                        IpProtocol: 'tcp',
                        FromPort: 53,
                        ToPort: 53,
                        CidrIp: '0.0.0.0/0',
                        Description: 'DNS TCP'
                    },
                    {
                        IpProtocol: 'udp',
                        FromPort: 53,
                        ToPort: 53,
                        CidrIp: '0.0.0.0/0',
                        Description: 'DNS UDP'
                    }
                ],
                Tags: [
                    { Key: 'Name', Value: '${self:service}-${self:provider.stage}-lambda-sg' }
                ]
            }
        }
    };

    // Add VPC Endpoints for cost optimization
    if (AppDefinition.vpc.enableVPCEndpoints !== false) {
        // S3 Gateway Endpoint (free)
        vpcResources.FriggS3VPCEndpoint = {
            Type: 'AWS::EC2::VPCEndpoint',
            Properties: {
                VpcId: { Ref: 'FriggVPC' },
                ServiceName: 'com.amazonaws.${self:provider.region}.s3',
                VpcEndpointType: 'Gateway',
                RouteTableIds: [
                    { Ref: 'FriggPrivateRouteTable' }
                ]
            }
        };

        // DynamoDB Gateway Endpoint (free)
        vpcResources.FriggDynamoDBVPCEndpoint = {
            Type: 'AWS::EC2::VPCEndpoint',
            Properties: {
                VpcId: { Ref: 'FriggVPC' },
                ServiceName: 'com.amazonaws.${self:provider.region}.dynamodb',
                VpcEndpointType: 'Gateway',
                RouteTableIds: [
                    { Ref: 'FriggPrivateRouteTable' }
                ]
            }
        };

        // KMS Interface Endpoint (paid, but useful if using KMS)
        if (AppDefinition.encryption?.useDefaultKMSForFieldLevelEncryption === true) {
            vpcResources.FriggKMSVPCEndpoint = {
                Type: 'AWS::EC2::VPCEndpoint',
                Properties: {
                    VpcId: { Ref: 'FriggVPC' },
                    ServiceName: 'com.amazonaws.${self:provider.region}.kms',
                    VpcEndpointType: 'Interface',
                    SubnetIds: [
                        { Ref: 'FriggPrivateSubnet1' },
                        { Ref: 'FriggPrivateSubnet2' }
                    ],
                    SecurityGroupIds: [
                        { Ref: 'FriggVPCEndpointSecurityGroup' }
                    ],
                    PrivateDnsEnabled: true
                }
            };
        }

        // Secrets Manager Interface Endpoint (paid, but useful for secrets)
        vpcResources.FriggSecretsManagerVPCEndpoint = {
            Type: 'AWS::EC2::VPCEndpoint',
            Properties: {
                VpcId: { Ref: 'FriggVPC' },
                ServiceName: 'com.amazonaws.${self:provider.region}.secretsmanager',
                VpcEndpointType: 'Interface',
                SubnetIds: [
                    { Ref: 'FriggPrivateSubnet1' },
                    { Ref: 'FriggPrivateSubnet2' }
                ],
                SecurityGroupIds: [
                    { Ref: 'FriggVPCEndpointSecurityGroup' }
                ],
                PrivateDnsEnabled: true
            }
        };

        // Security Group for VPC Endpoints
        vpcResources.FriggVPCEndpointSecurityGroup = {
            Type: 'AWS::EC2::SecurityGroup',
            Properties: {
                GroupDescription: 'Security group for Frigg VPC Endpoints',
                VpcId: { Ref: 'FriggVPC' },
                SecurityGroupIngress: [
                    {
                        IpProtocol: 'tcp',
                        FromPort: 443,
                        ToPort: 443,
                        SourceSecurityGroupId: { Ref: 'FriggLambdaSecurityGroup' },
                        Description: 'HTTPS from Lambda'
                    }
                ],
                Tags: [
                    { Key: 'Name', Value: '${self:service}-${self:provider.stage}-vpc-endpoint-sg' }
                ]
            }
        };
    }

    return vpcResources;
};

/**
 * Compose a complete serverless framework configuration from app definition
 * @param {Object} AppDefinition - Application definition object
 * @param {string} [AppDefinition.name] - Application name
 * @param {string} [AppDefinition.provider='aws'] - Cloud provider
 * @param {Array} AppDefinition.integrations - Array of integration definitions
 * @param {Object} [AppDefinition.vpc] - VPC configuration
 * @param {Object} [AppDefinition.encryption] - KMS encryption configuration
 * @param {Object} [AppDefinition.ssm] - SSM parameter store configuration
 * @param {Object} [AppDefinition.websockets] - WebSocket configuration
 * @param {boolean} [AppDefinition.websockets.enable=false] - Enable WebSocket support for live update streaming
 * @returns {Object} Complete serverless framework configuration
 */
const composeServerlessDefinition = async (AppDefinition) => {
    // Store discovered resources
    let discoveredResources = {};
<<<<<<< HEAD

=======
    
>>>>>>> 545e7a85
    // Run AWS discovery if needed
    if (shouldRunDiscovery(AppDefinition)) {
        console.log('🔍 Running AWS resource discovery for serverless template...');
        try {
            const region = process.env.AWS_REGION || 'us-east-1';
            const discovery = new AWSDiscovery(region);
<<<<<<< HEAD

=======
            
>>>>>>> 545e7a85
            const config = {
                vpc: AppDefinition.vpc || {},
                encryption: AppDefinition.encryption || {},
                ssm: AppDefinition.ssm || {}
            };
<<<<<<< HEAD

            discoveredResources = await discovery.discoverResources(config);

=======
            
            discoveredResources = await discovery.discoverResources(config);
            
>>>>>>> 545e7a85
            console.log('✅ AWS discovery completed successfully!');
            if (discoveredResources.defaultVpcId) {
                console.log(`   VPC: ${discoveredResources.defaultVpcId}`);
            }
            if (discoveredResources.privateSubnetId1 && discoveredResources.privateSubnetId2) {
                console.log(`   Subnets: ${discoveredResources.privateSubnetId1}, ${discoveredResources.privateSubnetId2}`);
            }
            if (discoveredResources.defaultSecurityGroupId) {
                console.log(`   Security Group: ${discoveredResources.defaultSecurityGroupId}`);
            }
            if (discoveredResources.defaultKmsKeyId) {
                console.log(`   KMS Key: ${discoveredResources.defaultKmsKeyId}`);
            }
        } catch (error) {
            console.error('❌ AWS discovery failed:', error.message);
            throw new Error(`AWS discovery failed: ${error.message}`);
        }
    }
<<<<<<< HEAD

=======
    
>>>>>>> 545e7a85
    const definition = {
        frameworkVersion: '>=3.17.0',
        service: AppDefinition.name || 'create-frigg-app',
        package: {
            individually: true,
            exclude: ["!**/node_modules/aws-sdk/**", "!**/node_modules/@aws-sdk/**", "!package.json"],
        },
        useDotenv: true,
        provider: {
            name: AppDefinition.provider || 'aws',
            runtime: 'nodejs20.x',
            timeout: 30,
            region: process.env.AWS_REGION || 'us-east-1',
            stage: '${opt:stage}',
            environment: {
                STAGE: '${opt:stage, "dev"}',
                AWS_NODEJS_CONNECTION_REUSE_ENABLED: 1,
                // Add discovered resources to environment if available
                ...(discoveredResources.defaultVpcId && { AWS_DISCOVERY_VPC_ID: discoveredResources.defaultVpcId }),
                ...(discoveredResources.defaultSecurityGroupId && { AWS_DISCOVERY_SECURITY_GROUP_ID: discoveredResources.defaultSecurityGroupId }),
                ...(discoveredResources.privateSubnetId1 && { AWS_DISCOVERY_SUBNET_ID_1: discoveredResources.privateSubnetId1 }),
                ...(discoveredResources.privateSubnetId2 && { AWS_DISCOVERY_SUBNET_ID_2: discoveredResources.privateSubnetId2 }),
                ...(discoveredResources.publicSubnetId && { AWS_DISCOVERY_PUBLIC_SUBNET_ID: discoveredResources.publicSubnetId }),
                ...(discoveredResources.defaultRouteTableId && { AWS_DISCOVERY_ROUTE_TABLE_ID: discoveredResources.defaultRouteTableId }),
                ...(discoveredResources.defaultKmsKeyId && { AWS_DISCOVERY_KMS_KEY_ID: discoveredResources.defaultKmsKeyId }),
            },
            iamRoleStatements: [
                {
                    Effect: 'Allow',
                    Action: ['sns:Publish'],
                    Resource: {
                        Ref: 'InternalErrorBridgeTopic',
                    },
                },
                {
                    Effect: 'Allow',
                    Action: [
                        'sqs:SendMessage',
                        'sqs:SendMessageBatch',
                        'sqs:GetQueueUrl',
                        'sqs:GetQueueAttributes'
                    ],
                    Resource: [
                        {
                            'Fn::GetAtt': ['InternalErrorQueue', 'Arn']
                        },
                        {
                            'Fn::Join': [
                                ':',
                                [
                                    'arn:aws:sqs:${self:provider.region}:*:${self:service}--${self:provider.stage}-*Queue'
                                ]
                            ]
                        }
                    ],
                }
            ],
            httpApi: {
                payload: '2.0',
                cors: {
                    allowedOrigins: ['*'],
                    allowedHeaders: ['*'],
                    allowedMethods: ['*'],
                    allowCredentials: false,
                },
                name: '${opt:stage, "dev"}-${self:service}',
                disableDefaultEndpoint: false,
            }
        },
        plugins: [
            'serverless-jetpack',
            'serverless-dotenv-plugin',
            'serverless-offline-sqs',
            'serverless-offline',
            '@friggframework/serverless-plugin',
        ],
        custom: {
            'serverless-offline': {
                httpPort: 3001,
                lambdaPort: 4001,
                websocketPort: 3002,
            },
            'serverless-offline-sqs': {
                autoCreate: false,
                apiVersion: '2012-11-05',
                endpoint: 'http://localhost:4566',
                region: process.env.AWS_REGION || 'us-east-1',
                accessKeyId: 'root',
                secretAccessKey: 'root',
                skipCacheInvalidation: false,
            },
            jetpack: {
                base: '..',
            },
        },
        functions: {
            auth: {
                handler: 'node_modules/@friggframework/core/handlers/routers/auth.handler',
                events: [
                    {
                        httpApi: {
                            path: '/api/integrations',
                            method: 'ANY',
                        },
                    },
                    {
                        httpApi: {
                            path: '/api/integrations/{proxy+}',
                            method: 'ANY',
                        },
                    },
                    {
                        httpApi: {
                            path: '/api/authorize',
                            method: 'ANY',
                        },
                    },
                ],
            },
            user: {
                handler: 'node_modules/@friggframework/core/handlers/routers/user.handler',
                events: [
                    {
                        httpApi: {
                            path: '/user/{proxy+}',
                            method: 'ANY',
                        },
                    },
                ],
            },
            health: {
                handler: 'node_modules/@friggframework/core/handlers/routers/health.handler',
                events: [
                    {
                        httpApi: {
                            path: '/health',
                            method: 'GET',
                        },
                    },
                    {
                        httpApi: {
                            path: '/health/{proxy+}',
                            method: 'GET',
                        },
                    },
                ],
            },
        },
        resources: {
            Resources: {
                InternalErrorQueue: {
                    Type: 'AWS::SQS::Queue',
                    Properties: {
                        QueueName:
                            '${self:service}-internal-error-queue-${self:provider.stage}',
                        MessageRetentionPeriod: 300,
                    },
                },
                InternalErrorBridgeTopic: {
                    Type: 'AWS::SNS::Topic',
                    Properties: {
                        Subscription: [
                            {
                                Protocol: 'sqs',
                                Endpoint: {
                                    'Fn::GetAtt': ['InternalErrorQueue', 'Arn'],
                                },
                            },
                        ],
                    },
                },
                InternalErrorBridgePolicy: {
                    Type: 'AWS::SQS::QueuePolicy',
                    Properties: {
                        Queues: [{ Ref: 'InternalErrorQueue' }],
                        PolicyDocument: {
                            Version: '2012-10-17',
                            Statement: [
                                {
                                    Sid: 'Allow Dead Letter SNS to publish to SQS',
                                    Effect: 'Allow',
                                    Principal: {
                                        Service: 'sns.amazonaws.com',
                                    },
                                    Resource: {
                                        'Fn::GetAtt': [
                                            'InternalErrorQueue',
                                            'Arn',
                                        ],
                                    },
                                    Action: [
                                        'SQS:SendMessage',
                                        'SQS:SendMessageBatch',
                                    ],
                                    Condition: {
                                        ArnEquals: {
                                            'aws:SourceArn': {
                                                Ref: 'InternalErrorBridgeTopic',
                                            },
                                        },
                                    },
                                },
                            ],
                        },
                    },
                },
                ApiGatewayAlarm5xx: {
                    Type: 'AWS::CloudWatch::Alarm',
                    Properties: {
                        AlarmDescription: 'API Gateway 5xx Errors',
                        Namespace: 'AWS/ApiGateway',
                        MetricName: '5XXError',
                        Statistic: 'Sum',
                        Threshold: 0,
                        ComparisonOperator: 'GreaterThanThreshold',
                        EvaluationPeriods: 1,
                        Period: 60,
                        AlarmActions: [{ Ref: 'InternalErrorBridgeTopic' }],
                        Dimensions: [
                            {
                                Name: 'ApiId',
                                Value: { Ref: 'HttpApi' },
                            },
                            {
                                Name: 'Stage',
                                Value: '${self:provider.stage}',
                            },
                        ],
                    },
                },
            },
        },
    };


    // KMS Configuration based on App Definition
    if (AppDefinition.encryption?.useDefaultKMSForFieldLevelEncryption === true) {
        // Provision a dedicated KMS key and wire it automatically
        definition.resources.Resources.FriggKMSKey = {
            Type: 'AWS::KMS::Key',
            Properties: {
                EnableKeyRotation: true,
                KeyPolicy: {
                    Version: '2012-10-17',
                    Statement: [
                        {
                            Sid: 'AllowRootAccountAdmin',
                            Effect: 'Allow',
                            Principal: { AWS: { 'Fn::Sub': 'arn:aws:iam::${AWS::AccountId}:root' } },
                            Action: 'kms:*',
                            Resource: '*'
                        }
                    ]
                }
            }
        };

        definition.provider.iamRoleStatements.push({
            Effect: 'Allow',
            Action: ['kms:GenerateDataKey', 'kms:Decrypt'],
            Resource: [{ 'Fn::GetAtt': ['FriggKMSKey', 'Arn'] }]
        });

        definition.provider.environment.KMS_KEY_ARN = { 'Fn::GetAtt': ['FriggKMSKey', 'Arn'] };

        definition.plugins.push('serverless-kms-grants');

        // Configure KMS grants with discovered default key
        definition.custom.kmsGrants = {
            kmsKeyId: discoveredResources.defaultKmsKeyId || '${env:AWS_DISCOVERY_KMS_KEY_ID}'
        };
    }

    // VPC Configuration based on App Definition
    if (AppDefinition.vpc?.enable === true) {
        // Add VPC-related IAM permissions
        definition.provider.iamRoleStatements.push({
            Effect: 'Allow',
            Action: [
                'ec2:CreateNetworkInterface',
                'ec2:DescribeNetworkInterfaces',
                'ec2:DeleteNetworkInterface',
                'ec2:AttachNetworkInterface',
                'ec2:DetachNetworkInterface'
            ],
            Resource: '*'
        });

        // Default approach: Use AWS Discovery to find existing VPC resources
        if (AppDefinition.vpc.createNew === true) {
            // Option 1: Create new VPC infrastructure (explicit opt-in)
            const vpcConfig = {};

            if (AppDefinition.vpc.securityGroupIds) {
                // User provided custom security groups
                vpcConfig.securityGroupIds = AppDefinition.vpc.securityGroupIds;
            } else {
                // Use auto-created security group
                vpcConfig.securityGroupIds = [{ Ref: 'FriggLambdaSecurityGroup' }];
            }

            if (AppDefinition.vpc.subnetIds) {
                // User provided custom subnets
                vpcConfig.subnetIds = AppDefinition.vpc.subnetIds;
            } else {
                // Use auto-created private subnets
                vpcConfig.subnetIds = [
                    { Ref: 'FriggPrivateSubnet1' },
                    { Ref: 'FriggPrivateSubnet2' }
                ];
            }

            // Set VPC config for Lambda functions
            definition.provider.vpc = vpcConfig;

            // Add VPC infrastructure resources to CloudFormation
            const vpcResources = createVPCInfrastructure(AppDefinition);
            Object.assign(definition.resources.Resources, vpcResources);
        } else {
            // Option 2: Use AWS Discovery (default behavior)
            // VPC configuration using discovered or explicitly provided resources
            const vpcConfig = {
<<<<<<< HEAD
                securityGroupIds: AppDefinition.vpc.securityGroupIds ||
                    (discoveredResources.defaultSecurityGroupId ? [discoveredResources.defaultSecurityGroupId] : []),
                subnetIds: AppDefinition.vpc.subnetIds ||
                    (discoveredResources.privateSubnetId1 && discoveredResources.privateSubnetId2 ?
                        [discoveredResources.privateSubnetId1, discoveredResources.privateSubnetId2] :
                        [])
=======
                securityGroupIds: AppDefinition.vpc.securityGroupIds || 
                                  (discoveredResources.defaultSecurityGroupId ? [discoveredResources.defaultSecurityGroupId] : []),
                subnetIds: AppDefinition.vpc.subnetIds || 
                          (discoveredResources.privateSubnetId1 && discoveredResources.privateSubnetId2 ? 
                           [discoveredResources.privateSubnetId1, discoveredResources.privateSubnetId2] :
                           [])
>>>>>>> 545e7a85
            };

            // Set VPC config for Lambda functions only if we have valid subnet IDs
            if (vpcConfig.subnetIds.length >= 2 && vpcConfig.securityGroupIds.length > 0) {
                definition.provider.vpc = vpcConfig;
<<<<<<< HEAD

                // Check if we have an existing NAT Gateway to use
                if (!discoveredResources.existingNatGatewayId) {
                    // No existing NAT Gateway, create new resources

=======
                
                // Check if we have an existing NAT Gateway to use
                if (!discoveredResources.existingNatGatewayId) {
                    // No existing NAT Gateway, create new resources
                    
>>>>>>> 545e7a85
                    // Only create EIP if we don't have an existing one available
                    if (!discoveredResources.existingElasticIpAllocationId) {
                        definition.resources.Resources.FriggNATGatewayEIP = {
                            Type: 'AWS::EC2::EIP',
                            Properties: {
                                Domain: 'vpc',
                                Tags: [
                                    { Key: 'Name', Value: '${self:service}-${self:provider.stage}-nat-eip' }
                                ]
                            }
                        };
                    }

                    definition.resources.Resources.FriggNATGateway = {
                        Type: 'AWS::EC2::NatGateway',
                        Properties: {
<<<<<<< HEAD
                            AllocationId: discoveredResources.existingElasticIpAllocationId ||
                                { 'Fn::GetAtt': ['FriggNATGatewayEIP', 'AllocationId'] },
=======
                            AllocationId: discoveredResources.existingElasticIpAllocationId || 
                                         { 'Fn::GetAtt': ['FriggNATGatewayEIP', 'AllocationId'] },
>>>>>>> 545e7a85
                            SubnetId: discoveredResources.publicSubnetId || discoveredResources.privateSubnetId1, // Use first discovered subnet if no public subnet found
                            Tags: [
                                { Key: 'Name', Value: '${self:service}-${self:provider.stage}-nat-gateway' }
                            ]
                        }
                    };
                }

                // Create route table for Lambda subnets to use NAT Gateway
                definition.resources.Resources.FriggLambdaRouteTable = {
                    Type: 'AWS::EC2::RouteTable',
                    Properties: {
                        VpcId: discoveredResources.defaultVpcId || { Ref: 'FriggVPC' },
                        Tags: [
                            { Key: 'Name', Value: '${self:service}-${self:provider.stage}-lambda-rt' }
                        ]
                    }
                };

                definition.resources.Resources.FriggNATRoute = {
                    Type: 'AWS::EC2::Route',
                    Properties: {
                        RouteTableId: { Ref: 'FriggLambdaRouteTable' },
                        DestinationCidrBlock: '0.0.0.0/0',
                        NatGatewayId: discoveredResources.existingNatGatewayId || { Ref: 'FriggNATGateway' }
                    }
                };

                // Associate Lambda subnets with NAT Gateway route table
                definition.resources.Resources.FriggSubnet1RouteAssociation = {
                    Type: 'AWS::EC2::SubnetRouteTableAssociation',
<<<<<<< HEAD
                    Properties: {
                        SubnetId: vpcConfig.subnetIds[0],
                        RouteTableId: { Ref: 'FriggLambdaRouteTable' }
                    }
                };

                definition.resources.Resources.FriggSubnet2RouteAssociation = {
                    Type: 'AWS::EC2::SubnetRouteTableAssociation',
                    Properties: {
                        SubnetId: vpcConfig.subnetIds[1],
                        RouteTableId: { Ref: 'FriggLambdaRouteTable' }
                    }
                };
=======
                Properties: {
                    SubnetId: vpcConfig.subnetIds[0],
                    RouteTableId: { Ref: 'FriggLambdaRouteTable' }
                }
            };

                definition.resources.Resources.FriggSubnet2RouteAssociation = {
                    Type: 'AWS::EC2::SubnetRouteTableAssociation',
                Properties: {
                    SubnetId: vpcConfig.subnetIds[1],
                    RouteTableId: { Ref: 'FriggLambdaRouteTable' }
                }
            };
>>>>>>> 545e7a85

                // Add VPC endpoints for AWS service optimization (optional but recommended)
                if (AppDefinition.vpc.enableVPCEndpoints !== false) {
                    definition.resources.Resources.VPCEndpointS3 = {
<<<<<<< HEAD
                        Type: 'AWS::EC2::VPCEndpoint',
                        Properties: {
                            VpcId: discoveredResources.defaultVpcId,
                            ServiceName: 'com.amazonaws.${self:provider.region}.s3',
                            VpcEndpointType: 'Gateway',
                            RouteTableIds: [{ Ref: 'FriggLambdaRouteTable' }]
                        }
                    };

                    definition.resources.Resources.VPCEndpointDynamoDB = {
                        Type: 'AWS::EC2::VPCEndpoint',
                        Properties: {
                            VpcId: discoveredResources.defaultVpcId,
                            ServiceName: 'com.amazonaws.${self:provider.region}.dynamodb',
                            VpcEndpointType: 'Gateway',
                            RouteTableIds: [{ Ref: 'FriggLambdaRouteTable' }]
                        }
                    };
=======
                    Type: 'AWS::EC2::VPCEndpoint',
                    Properties: {
                        VpcId: discoveredResources.defaultVpcId,
                        ServiceName: 'com.amazonaws.${self:provider.region}.s3',
                        VpcEndpointType: 'Gateway',
                        RouteTableIds: [{ Ref: 'FriggLambdaRouteTable' }]
                    }
                };

                    definition.resources.Resources.VPCEndpointDynamoDB = {
                    Type: 'AWS::EC2::VPCEndpoint',
                    Properties: {
                        VpcId: discoveredResources.defaultVpcId,
                        ServiceName: 'com.amazonaws.${self:provider.region}.dynamodb',
                        VpcEndpointType: 'Gateway',
                        RouteTableIds: [{ Ref: 'FriggLambdaRouteTable' }]
                    }
                };
>>>>>>> 545e7a85
                }
            }
        }
    }

    // SSM Parameter Store Configuration based on App Definition  
    if (AppDefinition.ssm?.enable === true) {
        // Add AWS Parameters and Secrets Lambda Extension layer
        definition.provider.layers = [
            'arn:aws:lambda:${self:provider.region}:177933569100:layer:AWS-Parameters-and-Secrets-Lambda-Extension:11'
        ];

        // Add SSM IAM permissions
        definition.provider.iamRoleStatements.push({
            Effect: 'Allow',
            Action: [
                'ssm:GetParameter',
                'ssm:GetParameters',
                'ssm:GetParametersByPath'
            ],
            Resource: [
                'arn:aws:ssm:${self:provider.region}:*:parameter/${self:service}/${self:provider.stage}/*'
            ]
        });

        // Add environment variable for SSM parameter prefix
        definition.provider.environment.SSM_PARAMETER_PREFIX = '/${self:service}/${self:provider.stage}';
    }

    // Add integration-specific functions and resources
    if (AppDefinition.integrations && Array.isArray(AppDefinition.integrations)) {
        for (const integration of AppDefinition.integrations) {
            if (!integration || !integration.Definition || !integration.Definition.name) {
                throw new Error('Invalid integration: missing Definition or name');
            }
            const integrationName = integration.Definition.name;

            // Add function for the integration
            definition.functions[integrationName] = {
<<<<<<< HEAD
                handler: `node_modules/@friggframework/core/handlers/routers/integration-defined-routers.handlers.${integrationName}.handler`,
                events: [
                    {
                        httpApi: {
                            path: `/api/${integrationName}-integration/{proxy+}`,
                            method: 'ANY',
                        },
                    },
                ],
            };

            // Add SQS Queue for the integration
            const queueReference = `${integrationName.charAt(0).toUpperCase() + integrationName.slice(1)
                }Queue`;
            const queueName = `\${self:service}--\${self:provider.stage}-${queueReference}`;
            definition.resources.Resources[queueReference] = {
                Type: 'AWS::SQS::Queue',
                Properties: {
                    QueueName: `\${self:custom.${queueReference}}`,
                    MessageRetentionPeriod: 60,
                    VisibilityTimeout: 1800,  // 30 minutes
                    RedrivePolicy: {
                        maxReceiveCount: 1,
                        deadLetterTargetArn: {
                            'Fn::GetAtt': ['InternalErrorQueue', 'Arn'],
                        },
=======
            handler: `node_modules/@friggframework/core/handlers/routers/integration-defined-routers.handlers.${integrationName}.handler`,
            events: [
                {
                    http: {
                        path: `/api/${integrationName}-integration/{proxy+}`,
                        method: 'ANY',
                        cors: true,
>>>>>>> 545e7a85
                    },
                },
            };

<<<<<<< HEAD
            // Add Queue Worker for the integration
            const queueWorkerName = `${integrationName}QueueWorker`;
            definition.functions[queueWorkerName] = {
                handler: `node_modules/@friggframework/core/handlers/workers/integration-defined-workers.handlers.${integrationName}.queueWorker`,
                reservedConcurrency: 5,
                events: [
                    {
                        sqs: {
                            arn: {
                                'Fn::GetAtt': [queueReference, 'Arn'],
                            },
                            batchSize: 1,
                        },
=======
            // Add SQS Queue for the integration
            const queueReference = `${integrationName.charAt(0).toUpperCase() + integrationName.slice(1)
                }Queue`;
            const queueName = `\${self:service}--\${self:provider.stage}-${queueReference}`;
            definition.resources.Resources[queueReference] = {
            Type: 'AWS::SQS::Queue',
            Properties: {
                QueueName: `\${self:custom.${queueReference}}`,
                MessageRetentionPeriod: 60,
                VisibilityTimeout: 1800,  // 30 minutes
                RedrivePolicy: {
                    maxReceiveCount: 1,
                    deadLetterTargetArn: {
                        'Fn::GetAtt': ['InternalErrorQueue', 'Arn'],
>>>>>>> 545e7a85
                    },
                ],
                timeout: 600,
            };

            // Add Queue URL for the integration to the ENVironment variables
            definition.provider.environment = {
                ...definition.provider.environment,
                [`${integrationName.toUpperCase()}_QUEUE_URL`]: {
                    Ref: queueReference,
                },
            };

            definition.custom[queueReference] = queueName;
        }
    }

    // Discovery has already run successfully at this point if needed
    // The discoveredResources object contains all the necessary AWS resources

<<<<<<< HEAD
    // Add websocket function if enabled
    if (AppDefinition.websockets?.enable === true) {
        definition.functions.defaultWebsocket = {
            handler: 'node_modules/@friggframework/core/handlers/routers/websocket.handler',
=======
            // Add Queue Worker for the integration
            const queueWorkerName = `${integrationName}QueueWorker`;
            definition.functions[queueWorkerName] = {
            handler: `node_modules/@friggframework/core/handlers/workers/integration-defined-workers.handlers.${integrationName}.queueWorker`,
            reservedConcurrency: 5,
>>>>>>> 545e7a85
            events: [
                {
                    websocket: {
                        route: '$connect',
                    },
                },
                {
                    websocket: {
                        route: '$default',
                    },
                },
                {
                    websocket: {
                        route: '$disconnect',
                    },
                },
            ],
        };
    }

<<<<<<< HEAD
=======
            // Add Queue URL for the integration to the ENVironment variables
            definition.provider.environment = {
                ...definition.provider.environment,
                [`${integrationName.toUpperCase()}_QUEUE_URL`]: {
                    Ref: queueReference,
                },
            };

            definition.custom[queueReference] = queueName;
        }
    }

    // Discovery has already run successfully at this point if needed
    // The discoveredResources object contains all the necessary AWS resources

    // Add websocket function if enabled
    if (AppDefinition.websockets?.enable === true) {
        definition.functions.defaultWebsocket = {
            handler: 'node_modules/@friggframework/core/handlers/routers/websocket.handler',
            events: [
                {
                    websocket: {
                        route: '$connect',
                    },
                },
                {
                    websocket: {
                        route: '$default',
                    },
                },
                {
                    websocket: {
                        route: '$disconnect',
                    },
                },
            ],
        };
    }

>>>>>>> 545e7a85
    // Discovery has already run successfully at this point if needed
    // The discoveredResources object contains all the necessary AWS resources

    // Add websocket function if enabled
    if (AppDefinition.websockets?.enable === true) {
        definition.functions.defaultWebsocket = {
            handler: 'node_modules/@friggframework/core/handlers/routers/websocket.handler',
            events: [
                {
                    websocket: {
                        route: '$connect',
                    },
                },
                {
                    websocket: {
                        route: '$default',
                    },
                },
                {
                    websocket: {
                        route: '$disconnect',
                    },
                },
            ],
        };
    }

    // Modify handler paths to point to the correct node_modules location
    definition.functions = modifyHandlerPaths(definition.functions);

    return definition;
};

module.exports = { composeServerlessDefinition };<|MERGE_RESOLUTION|>--- conflicted
+++ resolved
@@ -8,15 +8,9 @@
  * @returns {boolean} True if discovery should run
  */
 const shouldRunDiscovery = (AppDefinition) => {
-<<<<<<< HEAD
     return AppDefinition.vpc?.enable === true ||
         AppDefinition.encryption?.useDefaultKMSForFieldLevelEncryption === true ||
         AppDefinition.ssm?.enable === true;
-=======
-    return AppDefinition.vpc?.enable === true || 
-           AppDefinition.encryption?.useDefaultKMSForFieldLevelEncryption === true ||
-           AppDefinition.ssm?.enable === true;
->>>>>>> 545e7a85
 };
 
 /**
@@ -106,6 +100,12 @@
  * @param {Object} functions - Serverless functions configuration object
  * @returns {Object} Modified functions object with updated handler paths
  */
+/**
+ * Modify handler paths to point to the correct node_modules location
+ * Only modifies paths when running in offline mode
+ * @param {Object} functions - Serverless functions configuration object
+ * @returns {Object} Modified functions object with updated handler paths
+ */
 const modifyHandlerPaths = (functions) => {
     // Check if we're running in offline mode
     const isOffline = process.argv.includes('offline');
@@ -126,6 +126,8 @@
             // Replace node_modules/ with the actual path to node_modules/
             const relativePath = path.relative(process.cwd(), nodeModulesPath);
             functionDef.handler = functionDef.handler.replace('node_modules/', `${relativePath}/`);
+            const relativePath = path.relative(process.cwd(), nodeModulesPath);
+            functionDef.handler = functionDef.handler.replace('node_modules/', `${relativePath}/`);
             console.log(`Updated handler for ${functionName}: ${functionDef.handler}`);
         }
     }
@@ -133,6 +135,14 @@
     return modifiedFunctions;
 };
 
+/**
+ * Create VPC infrastructure resources for CloudFormation
+ * Creates VPC, subnets, NAT gateway, route tables, and security groups
+ * @param {Object} AppDefinition - Application definition object
+ * @param {Object} AppDefinition.vpc - VPC configuration
+ * @param {string} [AppDefinition.vpc.cidrBlock='10.0.0.0/16'] - CIDR block for VPC
+ * @returns {Object} CloudFormation resources for VPC infrastructure
+ */
 /**
  * Create VPC infrastructure resources for CloudFormation
  * Creates VPC, subnets, NAT gateway, route tables, and security groups
@@ -459,36 +469,22 @@
 const composeServerlessDefinition = async (AppDefinition) => {
     // Store discovered resources
     let discoveredResources = {};
-<<<<<<< HEAD
-
-=======
-    
->>>>>>> 545e7a85
+
     // Run AWS discovery if needed
     if (shouldRunDiscovery(AppDefinition)) {
         console.log('🔍 Running AWS resource discovery for serverless template...');
         try {
             const region = process.env.AWS_REGION || 'us-east-1';
             const discovery = new AWSDiscovery(region);
-<<<<<<< HEAD
-
-=======
-            
->>>>>>> 545e7a85
+
             const config = {
                 vpc: AppDefinition.vpc || {},
                 encryption: AppDefinition.encryption || {},
                 ssm: AppDefinition.ssm || {}
             };
-<<<<<<< HEAD
 
             discoveredResources = await discovery.discoverResources(config);
 
-=======
-            
-            discoveredResources = await discovery.discoverResources(config);
-            
->>>>>>> 545e7a85
             console.log('✅ AWS discovery completed successfully!');
             if (discoveredResources.defaultVpcId) {
                 console.log(`   VPC: ${discoveredResources.defaultVpcId}`);
@@ -507,11 +503,7 @@
             throw new Error(`AWS discovery failed: ${error.message}`);
         }
     }
-<<<<<<< HEAD
-
-=======
-    
->>>>>>> 545e7a85
+
     const definition = {
         frameworkVersion: '>=3.17.0',
         service: AppDefinition.name || 'create-frigg-app',
@@ -525,10 +517,19 @@
             runtime: 'nodejs20.x',
             timeout: 30,
             region: process.env.AWS_REGION || 'us-east-1',
+            region: process.env.AWS_REGION || 'us-east-1',
             stage: '${opt:stage}',
             environment: {
                 STAGE: '${opt:stage, "dev"}',
                 AWS_NODEJS_CONNECTION_REUSE_ENABLED: 1,
+                // Add discovered resources to environment if available
+                ...(discoveredResources.defaultVpcId && { AWS_DISCOVERY_VPC_ID: discoveredResources.defaultVpcId }),
+                ...(discoveredResources.defaultSecurityGroupId && { AWS_DISCOVERY_SECURITY_GROUP_ID: discoveredResources.defaultSecurityGroupId }),
+                ...(discoveredResources.privateSubnetId1 && { AWS_DISCOVERY_SUBNET_ID_1: discoveredResources.privateSubnetId1 }),
+                ...(discoveredResources.privateSubnetId2 && { AWS_DISCOVERY_SUBNET_ID_2: discoveredResources.privateSubnetId2 }),
+                ...(discoveredResources.publicSubnetId && { AWS_DISCOVERY_PUBLIC_SUBNET_ID: discoveredResources.publicSubnetId }),
+                ...(discoveredResources.defaultRouteTableId && { AWS_DISCOVERY_ROUTE_TABLE_ID: discoveredResources.defaultRouteTableId }),
+                ...(discoveredResources.defaultKmsKeyId && { AWS_DISCOVERY_KMS_KEY_ID: discoveredResources.defaultKmsKeyId }),
                 // Add discovered resources to environment if available
                 ...(discoveredResources.defaultVpcId && { AWS_DISCOVERY_VPC_ID: discoveredResources.defaultVpcId }),
                 ...(discoveredResources.defaultSecurityGroupId && { AWS_DISCOVERY_SECURITY_GROUP_ID: discoveredResources.defaultSecurityGroupId }),
@@ -599,6 +600,7 @@
                 apiVersion: '2012-11-05',
                 endpoint: 'http://localhost:4566',
                 region: process.env.AWS_REGION || 'us-east-1',
+                region: process.env.AWS_REGION || 'us-east-1',
                 accessKeyId: 'root',
                 secretAccessKey: 'root',
                 skipCacheInvalidation: false,
@@ -667,6 +669,7 @@
                     Properties: {
                         QueueName:
                             '${self:service}-internal-error-queue-${self:provider.stage}',
+                        '${self:service}-internal-error-queue-${self:provider.stage}',
                         MessageRetentionPeriod: 300,
                     },
                 },
@@ -747,6 +750,7 @@
     };
 
 
+
     // KMS Configuration based on App Definition
     if (AppDefinition.encryption?.useDefaultKMSForFieldLevelEncryption === true) {
         // Provision a dedicated KMS key and wire it automatically
@@ -780,7 +784,9 @@
         definition.plugins.push('serverless-kms-grants');
 
         // Configure KMS grants with discovered default key
+        // Configure KMS grants with discovered default key
         definition.custom.kmsGrants = {
+            kmsKeyId: discoveredResources.defaultKmsKeyId || '${env:AWS_DISCOVERY_KMS_KEY_ID}'
             kmsKeyId: discoveredResources.defaultKmsKeyId || '${env:AWS_DISCOVERY_KMS_KEY_ID}'
         };
     }
@@ -804,366 +810,345 @@
         if (AppDefinition.vpc.createNew === true) {
             // Option 1: Create new VPC infrastructure (explicit opt-in)
             const vpcConfig = {};
-
-            if (AppDefinition.vpc.securityGroupIds) {
-                // User provided custom security groups
-                vpcConfig.securityGroupIds = AppDefinition.vpc.securityGroupIds;
+            // Add VPC-related IAM permissions
+            definition.provider.iamRoleStatements.push({
+                Effect: 'Allow',
+                Action: [
+                    'ec2:CreateNetworkInterface',
+                    'ec2:DescribeNetworkInterfaces',
+                    'ec2:DeleteNetworkInterface',
+                    'ec2:AttachNetworkInterface',
+                    'ec2:DetachNetworkInterface'
+                ],
+                Resource: '*'
+            });
+
+            // Default approach: Use AWS Discovery to find existing VPC resources
+            if (AppDefinition.vpc.createNew === true) {
+                // Option 1: Create new VPC infrastructure (explicit opt-in)
+                const vpcConfig = {};
+
+                if (AppDefinition.vpc.securityGroupIds) {
+                    // User provided custom security groups
+                    vpcConfig.securityGroupIds = AppDefinition.vpc.securityGroupIds;
+                } else {
+                    // Use auto-created security group
+                    vpcConfig.securityGroupIds = [{ Ref: 'FriggLambdaSecurityGroup' }];
+                }
+                if (AppDefinition.vpc.securityGroupIds) {
+                    // User provided custom security groups
+                    vpcConfig.securityGroupIds = AppDefinition.vpc.securityGroupIds;
+                } else {
+                    // Use auto-created security group
+                    vpcConfig.securityGroupIds = [{ Ref: 'FriggLambdaSecurityGroup' }];
+                }
+
+                if (AppDefinition.vpc.subnetIds) {
+                    // User provided custom subnets
+                    vpcConfig.subnetIds = AppDefinition.vpc.subnetIds;
+                } else {
+                    // Use auto-created private subnets
+                    vpcConfig.subnetIds = [
+                        { Ref: 'FriggPrivateSubnet1' },
+                        { Ref: 'FriggPrivateSubnet2' }
+                    ];
+                }
+                if (AppDefinition.vpc.subnetIds) {
+                    // User provided custom subnets
+                    vpcConfig.subnetIds = AppDefinition.vpc.subnetIds;
+                } else {
+                    // Use auto-created private subnets
+                    vpcConfig.subnetIds = [
+                        { Ref: 'FriggPrivateSubnet1' },
+                        { Ref: 'FriggPrivateSubnet2' }
+                    ];
+                }
+
+                // Set VPC config for Lambda functions
+                definition.provider.vpc = vpcConfig;
+                // Set VPC config for Lambda functions
+                definition.provider.vpc = vpcConfig;
+
+                // Add VPC infrastructure resources to CloudFormation
+                const vpcResources = createVPCInfrastructure(AppDefinition);
+                Object.assign(definition.resources.Resources, vpcResources);
             } else {
-                // Use auto-created security group
-                vpcConfig.securityGroupIds = [{ Ref: 'FriggLambdaSecurityGroup' }];
-            }
-
-            if (AppDefinition.vpc.subnetIds) {
-                // User provided custom subnets
-                vpcConfig.subnetIds = AppDefinition.vpc.subnetIds;
-            } else {
-                // Use auto-created private subnets
-                vpcConfig.subnetIds = [
-                    { Ref: 'FriggPrivateSubnet1' },
-                    { Ref: 'FriggPrivateSubnet2' }
-                ];
-            }
-
-            // Set VPC config for Lambda functions
-            definition.provider.vpc = vpcConfig;
-
-            // Add VPC infrastructure resources to CloudFormation
-            const vpcResources = createVPCInfrastructure(AppDefinition);
-            Object.assign(definition.resources.Resources, vpcResources);
-        } else {
-            // Option 2: Use AWS Discovery (default behavior)
-            // VPC configuration using discovered or explicitly provided resources
-            const vpcConfig = {
-<<<<<<< HEAD
-                securityGroupIds: AppDefinition.vpc.securityGroupIds ||
-                    (discoveredResources.defaultSecurityGroupId ? [discoveredResources.defaultSecurityGroupId] : []),
-                subnetIds: AppDefinition.vpc.subnetIds ||
-                    (discoveredResources.privateSubnetId1 && discoveredResources.privateSubnetId2 ?
-                        [discoveredResources.privateSubnetId1, discoveredResources.privateSubnetId2] :
-                        [])
-=======
-                securityGroupIds: AppDefinition.vpc.securityGroupIds || 
-                                  (discoveredResources.defaultSecurityGroupId ? [discoveredResources.defaultSecurityGroupId] : []),
-                subnetIds: AppDefinition.vpc.subnetIds || 
-                          (discoveredResources.privateSubnetId1 && discoveredResources.privateSubnetId2 ? 
-                           [discoveredResources.privateSubnetId1, discoveredResources.privateSubnetId2] :
-                           [])
->>>>>>> 545e7a85
-            };
-
-            // Set VPC config for Lambda functions only if we have valid subnet IDs
-            if (vpcConfig.subnetIds.length >= 2 && vpcConfig.securityGroupIds.length > 0) {
-                definition.provider.vpc = vpcConfig;
-<<<<<<< HEAD
-
-                // Check if we have an existing NAT Gateway to use
-                if (!discoveredResources.existingNatGatewayId) {
-                    // No existing NAT Gateway, create new resources
-
-=======
-                
-                // Check if we have an existing NAT Gateway to use
-                if (!discoveredResources.existingNatGatewayId) {
-                    // No existing NAT Gateway, create new resources
-                    
->>>>>>> 545e7a85
-                    // Only create EIP if we don't have an existing one available
-                    if (!discoveredResources.existingElasticIpAllocationId) {
-                        definition.resources.Resources.FriggNATGatewayEIP = {
-                            Type: 'AWS::EC2::EIP',
+                // Option 2: Use AWS Discovery (default behavior)
+                // VPC configuration using discovered or explicitly provided resources
+                const vpcConfig = {
+                    securityGroupIds: AppDefinition.vpc.securityGroupIds ||
+                        (discoveredResources.defaultSecurityGroupId ? [discoveredResources.defaultSecurityGroupId] : []),
+                    subnetIds: AppDefinition.vpc.subnetIds ||
+                        (discoveredResources.privateSubnetId1 && discoveredResources.privateSubnetId2 ?
+                            [discoveredResources.privateSubnetId1, discoveredResources.privateSubnetId2] :
+                            [])
+                };
+
+                // Set VPC config for Lambda functions only if we have valid subnet IDs
+                if (vpcConfig.subnetIds.length >= 2 && vpcConfig.securityGroupIds.length > 0) {
+                    definition.provider.vpc = vpcConfig;
+
+                    // Check if we have an existing NAT Gateway to use
+                    if (!discoveredResources.existingNatGatewayId) {
+                        // No existing NAT Gateway, create new resources
+
+                        // Only create EIP if we don't have an existing one available
+                        if (!discoveredResources.existingElasticIpAllocationId) {
+                            definition.resources.Resources.FriggNATGatewayEIP = {
+                                Type: 'AWS::EC2::EIP',
+                                Properties: {
+                                    Domain: 'vpc',
+                                    Tags: [
+                                        { Key: 'Name', Value: '${self:service}-${self:provider.stage}-nat-eip' }
+                                    ]
+                                }
+                            };
+                        }
+
+                        definition.resources.Resources.FriggNATGateway = {
+                            Type: 'AWS::EC2::NatGateway',
                             Properties: {
-                                Domain: 'vpc',
+                                AllocationId: discoveredResources.existingElasticIpAllocationId ||
+                                    { 'Fn::GetAtt': ['FriggNATGatewayEIP', 'AllocationId'] },
+                                SubnetId: discoveredResources.publicSubnetId || discoveredResources.privateSubnetId1, // Use first discovered subnet if no public subnet found
                                 Tags: [
-                                    { Key: 'Name', Value: '${self:service}-${self:provider.stage}-nat-eip' }
+                                    { Key: 'Name', Value: '${self:service}-${self:provider.stage}-nat-gateway' }
                                 ]
                             }
                         };
                     }
 
-                    definition.resources.Resources.FriggNATGateway = {
-                        Type: 'AWS::EC2::NatGateway',
+                    // Create route table for Lambda subnets to use NAT Gateway
+                    definition.resources.Resources.FriggLambdaRouteTable = {
+                        Type: 'AWS::EC2::RouteTable',
                         Properties: {
-<<<<<<< HEAD
-                            AllocationId: discoveredResources.existingElasticIpAllocationId ||
-                                { 'Fn::GetAtt': ['FriggNATGatewayEIP', 'AllocationId'] },
-=======
-                            AllocationId: discoveredResources.existingElasticIpAllocationId || 
-                                         { 'Fn::GetAtt': ['FriggNATGatewayEIP', 'AllocationId'] },
->>>>>>> 545e7a85
-                            SubnetId: discoveredResources.publicSubnetId || discoveredResources.privateSubnetId1, // Use first discovered subnet if no public subnet found
+                            VpcId: discoveredResources.defaultVpcId || { Ref: 'FriggVPC' },
                             Tags: [
-                                { Key: 'Name', Value: '${self:service}-${self:provider.stage}-nat-gateway' }
+                                { Key: 'Name', Value: '${self:service}-${self:provider.stage}-lambda-rt' }
                             ]
                         }
                     };
-                }
-
-                // Create route table for Lambda subnets to use NAT Gateway
-                definition.resources.Resources.FriggLambdaRouteTable = {
-                    Type: 'AWS::EC2::RouteTable',
-                    Properties: {
-                        VpcId: discoveredResources.defaultVpcId || { Ref: 'FriggVPC' },
-                        Tags: [
-                            { Key: 'Name', Value: '${self:service}-${self:provider.stage}-lambda-rt' }
-                        ]
-                    }
-                };
-
-                definition.resources.Resources.FriggNATRoute = {
-                    Type: 'AWS::EC2::Route',
-                    Properties: {
-                        RouteTableId: { Ref: 'FriggLambdaRouteTable' },
-                        DestinationCidrBlock: '0.0.0.0/0',
-                        NatGatewayId: discoveredResources.existingNatGatewayId || { Ref: 'FriggNATGateway' }
-                    }
-                };
-
-                // Associate Lambda subnets with NAT Gateway route table
-                definition.resources.Resources.FriggSubnet1RouteAssociation = {
-                    Type: 'AWS::EC2::SubnetRouteTableAssociation',
-<<<<<<< HEAD
-                    Properties: {
-                        SubnetId: vpcConfig.subnetIds[0],
-                        RouteTableId: { Ref: 'FriggLambdaRouteTable' }
-                    }
-                };
-
-                definition.resources.Resources.FriggSubnet2RouteAssociation = {
-                    Type: 'AWS::EC2::SubnetRouteTableAssociation',
-                    Properties: {
-                        SubnetId: vpcConfig.subnetIds[1],
-                        RouteTableId: { Ref: 'FriggLambdaRouteTable' }
-                    }
-                };
-=======
-                Properties: {
-                    SubnetId: vpcConfig.subnetIds[0],
-                    RouteTableId: { Ref: 'FriggLambdaRouteTable' }
-                }
-            };
-
-                definition.resources.Resources.FriggSubnet2RouteAssociation = {
-                    Type: 'AWS::EC2::SubnetRouteTableAssociation',
-                Properties: {
-                    SubnetId: vpcConfig.subnetIds[1],
-                    RouteTableId: { Ref: 'FriggLambdaRouteTable' }
-                }
-            };
->>>>>>> 545e7a85
-
-                // Add VPC endpoints for AWS service optimization (optional but recommended)
-                if (AppDefinition.vpc.enableVPCEndpoints !== false) {
-                    definition.resources.Resources.VPCEndpointS3 = {
-<<<<<<< HEAD
-                        Type: 'AWS::EC2::VPCEndpoint',
+
+                    definition.resources.Resources.FriggNATRoute = {
+                        Type: 'AWS::EC2::Route',
                         Properties: {
-                            VpcId: discoveredResources.defaultVpcId,
-                            ServiceName: 'com.amazonaws.${self:provider.region}.s3',
-                            VpcEndpointType: 'Gateway',
-                            RouteTableIds: [{ Ref: 'FriggLambdaRouteTable' }]
+                            RouteTableId: { Ref: 'FriggLambdaRouteTable' },
+                            DestinationCidrBlock: '0.0.0.0/0',
+                            NatGatewayId: discoveredResources.existingNatGatewayId || { Ref: 'FriggNATGateway' }
                         }
                     };
 
-                    definition.resources.Resources.VPCEndpointDynamoDB = {
-                        Type: 'AWS::EC2::VPCEndpoint',
+                    // Associate Lambda subnets with NAT Gateway route table
+                    definition.resources.Resources.FriggSubnet1RouteAssociation = {
+                        Type: 'AWS::EC2::SubnetRouteTableAssociation',
                         Properties: {
-                            VpcId: discoveredResources.defaultVpcId,
-                            ServiceName: 'com.amazonaws.${self:provider.region}.dynamodb',
-                            VpcEndpointType: 'Gateway',
-                            RouteTableIds: [{ Ref: 'FriggLambdaRouteTable' }]
+                            SubnetId: vpcConfig.subnetIds[0],
+                            RouteTableId: { Ref: 'FriggLambdaRouteTable' }
                         }
                     };
-=======
-                    Type: 'AWS::EC2::VPCEndpoint',
-                    Properties: {
-                        VpcId: discoveredResources.defaultVpcId,
-                        ServiceName: 'com.amazonaws.${self:provider.region}.s3',
-                        VpcEndpointType: 'Gateway',
-                        RouteTableIds: [{ Ref: 'FriggLambdaRouteTable' }]
+
+                    definition.resources.Resources.FriggSubnet2RouteAssociation = {
+                        Type: 'AWS::EC2::SubnetRouteTableAssociation',
+                        Properties: {
+                            SubnetId: vpcConfig.subnetIds[1],
+                            RouteTableId: { Ref: 'FriggLambdaRouteTable' }
+                        }
+                    };
+
+                    // Add VPC endpoints for AWS service optimization (optional but recommended)
+                    if (AppDefinition.vpc.enableVPCEndpoints !== false) {
+                        definition.resources.Resources.VPCEndpointS3 = {
+                            Type: 'AWS::EC2::VPCEndpoint',
+                            Properties: {
+                                VpcId: discoveredResources.defaultVpcId,
+                                ServiceName: 'com.amazonaws.${self:provider.region}.s3',
+                                VpcEndpointType: 'Gateway',
+                                RouteTableIds: [{ Ref: 'FriggLambdaRouteTable' }]
+                            }
+                        };
+
+                        definition.resources.Resources.VPCEndpointDynamoDB = {
+                            Type: 'AWS::EC2::VPCEndpoint',
+                            Properties: {
+                                VpcId: discoveredResources.defaultVpcId,
+                                ServiceName: 'com.amazonaws.${self:provider.region}.dynamodb',
+                                VpcEndpointType: 'Gateway',
+                                RouteTableIds: [{ Ref: 'FriggLambdaRouteTable' }]
+                            }
+                        };
                     }
-                };
-
-                    definition.resources.Resources.VPCEndpointDynamoDB = {
-                    Type: 'AWS::EC2::VPCEndpoint',
-                    Properties: {
-                        VpcId: discoveredResources.defaultVpcId,
-                        ServiceName: 'com.amazonaws.${self:provider.region}.dynamodb',
-                        VpcEndpointType: 'Gateway',
-                        RouteTableIds: [{ Ref: 'FriggLambdaRouteTable' }]
-                    }
-                };
->>>>>>> 545e7a85
                 }
             }
         }
-    }
-
-    // SSM Parameter Store Configuration based on App Definition  
-    if (AppDefinition.ssm?.enable === true) {
-        // Add AWS Parameters and Secrets Lambda Extension layer
-        definition.provider.layers = [
-            'arn:aws:lambda:${self:provider.region}:177933569100:layer:AWS-Parameters-and-Secrets-Lambda-Extension:11'
-        ];
-
-        // Add SSM IAM permissions
-        definition.provider.iamRoleStatements.push({
-            Effect: 'Allow',
-            Action: [
+
+        // SSM Parameter Store Configuration based on App Definition  
+        if (AppDefinition.ssm?.enable === true) {
+            // Add AWS Parameters and Secrets Lambda Extension layer
+            definition.provider.layers = [
+                'arn:aws:lambda:${self:provider.region}:177933569100:layer:AWS-Parameters-and-Secrets-Lambda-Extension:11'
+            ];
+
+            // Add SSM IAM permissions
+            definition.provider.iamRoleStatements.push({
+                Effect: 'Allow',
+                Action: [
+                    'ssm:GetParameter',
+                    'ssm:GetParameters',
+                    'ssm:GetParametersByPath'
+                ],
+                Resource: [
+                    'arn:aws:ssm:${self:provider.region}:*:parameter/${self:service}/${self:provider.stage}/*'
+                ]
                 'ssm:GetParameter',
                 'ssm:GetParameters',
                 'ssm:GetParametersByPath'
             ],
-            Resource: [
-                'arn:aws:ssm:${self:provider.region}:*:parameter/${self:service}/${self:provider.stage}/*'
-            ]
+Resource: [
+    'arn:aws:ssm:${self:provider.region}:*:parameter/${self:service}/${self:provider.stage}/*'
+]
         });
 
-        // Add environment variable for SSM parameter prefix
-        definition.provider.environment.SSM_PARAMETER_PREFIX = '/${self:service}/${self:provider.stage}';
+// Add environment variable for SSM parameter prefix
+definition.provider.environment.SSM_PARAMETER_PREFIX = '/${self:service}/${self:provider.stage}';
+// Add environment variable for SSM parameter prefix
+definition.provider.environment.SSM_PARAMETER_PREFIX = '/${self:service}/${self:provider.stage}';
     }
 
-    // Add integration-specific functions and resources
-    if (AppDefinition.integrations && Array.isArray(AppDefinition.integrations)) {
-        for (const integration of AppDefinition.integrations) {
-            if (!integration || !integration.Definition || !integration.Definition.name) {
-                throw new Error('Invalid integration: missing Definition or name');
-            }
-            const integrationName = integration.Definition.name;
-
-            // Add function for the integration
-            definition.functions[integrationName] = {
-<<<<<<< HEAD
-                handler: `node_modules/@friggframework/core/handlers/routers/integration-defined-routers.handlers.${integrationName}.handler`,
+// Add integration-specific functions and resources
+if (AppDefinition.integrations && Array.isArray(AppDefinition.integrations)) {
+    for (const integration of AppDefinition.integrations) {
+        if (!integration || !integration.Definition || !integration.Definition.name) {
+            throw new Error('Invalid integration: missing Definition or name');
+        }
+        const integrationName = integration.Definition.name;
+        if (AppDefinition.integrations && Array.isArray(AppDefinition.integrations)) {
+            for (const integration of AppDefinition.integrations) {
+                if (!integration || !integration.Definition || !integration.Definition.name) {
+                    throw new Error('Invalid integration: missing Definition or name');
+                }
+                const integrationName = integration.Definition.name;
+
+                // Add function for the integration
+                definition.functions[integrationName] = {
+                    handler: `node_modules/@friggframework/core/handlers/routers/integration-defined-routers.handlers.${integrationName}.handler`,
+                    events: [
+                        {
+                            httpApi: {
+                                path: `/api/${integrationName}-integration/{proxy+}`,
+                                method: 'ANY',
+                            },
+                        },
+                    ],
+                };
+
+                // Add SQS Queue for the integration
+                const queueReference = `${integrationName.charAt(0).toUpperCase() + integrationName.slice(1)
+                    }Queue`;
+                const queueName = `\${self:service}--\${self:provider.stage}-${queueReference}`;
+                definition.resources.Resources[queueReference] = {
+                    Type: 'AWS::SQS::Queue',
+                    Properties: {
+                        QueueName: `\${self:custom.${queueReference}}`,
+                        MessageRetentionPeriod: 60,
+                        VisibilityTimeout: 1800,  // 30 minutes
+                        RedrivePolicy: {
+                            maxReceiveCount: 1,
+                            deadLetterTargetArn: {
+                                'Fn::GetAtt': ['InternalErrorQueue', 'Arn'],
+                            },
+                        },
+                    },
+                };
+
+                // Add Queue Worker for the integration
+                const queueWorkerName = `${integrationName}QueueWorker`;
+                definition.functions[queueWorkerName] = {
+                    handler: `node_modules/@friggframework/core/handlers/workers/integration-defined-workers.handlers.${integrationName}.queueWorker`,
+                    reservedConcurrency: 5,
+                    events: [
+                        {
+                            sqs: {
+                                arn: {
+                                    'Fn::GetAtt': [queueReference, 'Arn'],
+                                },
+                                batchSize: 1,
+                            },
+                        },
+                    ],
+                    timeout: 600,
+                };
+
+                // Add Queue URL for the integration to the ENVironment variables
+                definition.provider.environment = {
+                    ...definition.provider.environment,
+                    [`${integrationName.toUpperCase()}_QUEUE_URL`]: {
+                        Ref: queueReference,
+                    },
+                };
+                // Add Queue URL for the integration to the ENVironment variables
+                definition.provider.environment = {
+                    ...definition.provider.environment,
+                    [`${integrationName.toUpperCase()}_QUEUE_URL`]: {
+                        Ref: queueReference,
+                    },
+                };
+
+                definition.custom[queueReference] = queueName;
+            }
+        }
+
+        // Discovery has already run successfully at this point if needed
+        // The discoveredResources object contains all the necessary AWS resources
+
+        // Add websocket function if enabled
+        if (AppDefinition.websockets?.enable === true) {
+            definition.functions.defaultWebsocket = {
+                handler: 'node_modules/@friggframework/core/handlers/routers/websocket.handler',
                 events: [
                     {
-                        httpApi: {
-                            path: `/api/${integrationName}-integration/{proxy+}`,
-                            method: 'ANY',
+                        websocket: {
+                            route: '$connect',
+                        },
+                    },
+                    {
+                        websocket: {
+                            route: '$default',
+                        },
+                    },
+                    {
+                        websocket: {
+                            route: '$disconnect',
                         },
                     },
                 ],
             };
-
-            // Add SQS Queue for the integration
-            const queueReference = `${integrationName.charAt(0).toUpperCase() + integrationName.slice(1)
-                }Queue`;
-            const queueName = `\${self:service}--\${self:provider.stage}-${queueReference}`;
-            definition.resources.Resources[queueReference] = {
-                Type: 'AWS::SQS::Queue',
-                Properties: {
-                    QueueName: `\${self:custom.${queueReference}}`,
-                    MessageRetentionPeriod: 60,
-                    VisibilityTimeout: 1800,  // 30 minutes
-                    RedrivePolicy: {
-                        maxReceiveCount: 1,
-                        deadLetterTargetArn: {
-                            'Fn::GetAtt': ['InternalErrorQueue', 'Arn'],
-                        },
-=======
-            handler: `node_modules/@friggframework/core/handlers/routers/integration-defined-routers.handlers.${integrationName}.handler`,
-            events: [
-                {
-                    http: {
-                        path: `/api/${integrationName}-integration/{proxy+}`,
-                        method: 'ANY',
-                        cors: true,
->>>>>>> 545e7a85
-                    },
-                },
+        }
+
+        // Discovery has already run successfully at this point if needed
+        // The discoveredResources object contains all the necessary AWS resources
+
+        // Add websocket function if enabled
+        if (AppDefinition.websockets?.enable === true) {
+            definition.functions.defaultWebsocket = {
+                handler: 'node_modules/@friggframework/core/handlers/routers/websocket.handler',
+                events: [
+                    {
+                        websocket: {
+                            route: '$connect',
+                        },
+                    },
+                    {
+                        websocket: {
+                            route: '$default',
+                        },
+                    },
+                    {
+                        websocket: {
+                            route: '$disconnect',
+                        },
+                    },
+                ],
             };
-
-<<<<<<< HEAD
-            // Add Queue Worker for the integration
-            const queueWorkerName = `${integrationName}QueueWorker`;
-            definition.functions[queueWorkerName] = {
-                handler: `node_modules/@friggframework/core/handlers/workers/integration-defined-workers.handlers.${integrationName}.queueWorker`,
-                reservedConcurrency: 5,
-                events: [
-                    {
-                        sqs: {
-                            arn: {
-                                'Fn::GetAtt': [queueReference, 'Arn'],
-                            },
-                            batchSize: 1,
-                        },
-=======
-            // Add SQS Queue for the integration
-            const queueReference = `${integrationName.charAt(0).toUpperCase() + integrationName.slice(1)
-                }Queue`;
-            const queueName = `\${self:service}--\${self:provider.stage}-${queueReference}`;
-            definition.resources.Resources[queueReference] = {
-            Type: 'AWS::SQS::Queue',
-            Properties: {
-                QueueName: `\${self:custom.${queueReference}}`,
-                MessageRetentionPeriod: 60,
-                VisibilityTimeout: 1800,  // 30 minutes
-                RedrivePolicy: {
-                    maxReceiveCount: 1,
-                    deadLetterTargetArn: {
-                        'Fn::GetAtt': ['InternalErrorQueue', 'Arn'],
->>>>>>> 545e7a85
-                    },
-                ],
-                timeout: 600,
-            };
-
-            // Add Queue URL for the integration to the ENVironment variables
-            definition.provider.environment = {
-                ...definition.provider.environment,
-                [`${integrationName.toUpperCase()}_QUEUE_URL`]: {
-                    Ref: queueReference,
-                },
-            };
-
-            definition.custom[queueReference] = queueName;
-        }
-    }
-
-    // Discovery has already run successfully at this point if needed
-    // The discoveredResources object contains all the necessary AWS resources
-
-<<<<<<< HEAD
-    // Add websocket function if enabled
-    if (AppDefinition.websockets?.enable === true) {
-        definition.functions.defaultWebsocket = {
-            handler: 'node_modules/@friggframework/core/handlers/routers/websocket.handler',
-=======
-            // Add Queue Worker for the integration
-            const queueWorkerName = `${integrationName}QueueWorker`;
-            definition.functions[queueWorkerName] = {
-            handler: `node_modules/@friggframework/core/handlers/workers/integration-defined-workers.handlers.${integrationName}.queueWorker`,
-            reservedConcurrency: 5,
->>>>>>> 545e7a85
-            events: [
-                {
-                    websocket: {
-                        route: '$connect',
-                    },
-                },
-                {
-                    websocket: {
-                        route: '$default',
-                    },
-                },
-                {
-                    websocket: {
-                        route: '$disconnect',
-                    },
-                },
-            ],
-        };
-    }
-
-<<<<<<< HEAD
-=======
-            // Add Queue URL for the integration to the ENVironment variables
-            definition.provider.environment = {
-                ...definition.provider.environment,
-                [`${integrationName.toUpperCase()}_QUEUE_URL`]: {
-                    Ref: queueReference,
-                },
-            };
-
             definition.custom[queueReference] = queueName;
         }
     }
@@ -1195,7 +1180,6 @@
         };
     }
 
->>>>>>> 545e7a85
     // Discovery has already run successfully at this point if needed
     // The discoveredResources object contains all the necessary AWS resources
 
