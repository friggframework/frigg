const path = require('path');
const fs = require('fs');
const { AWSDiscovery } = require('./aws-discovery');

/**
 * Check if AWS discovery should run based on AppDefinition
 * @param {Object} AppDefinition - Application definition
 * @returns {boolean} True if discovery should run
 */
const shouldRunDiscovery = (AppDefinition) => {
    return (
        AppDefinition.vpc?.enable === true ||
        AppDefinition.encryption?.useDefaultKMSForFieldLevelEncryption ===
            true ||
        AppDefinition.ssm?.enable === true
    );
};

/**
 * Extract environment variables from AppDefinition
 * @param {Object} AppDefinition - Application definition
 * @returns {Object} Environment variables to set in serverless
 */
const getAppEnvironmentVars = (AppDefinition) => {
    const envVars = {};
    
    // AWS Lambda reserved environment variables that cannot be set (from official AWS docs)
    const reservedVars = new Set([
        '_HANDLER',
        '_X_AMZN_TRACE_ID',
        'AWS_DEFAULT_REGION',
        'AWS_EXECUTION_ENV',
        'AWS_REGION',
        'AWS_LAMBDA_FUNCTION_NAME',
        'AWS_LAMBDA_FUNCTION_MEMORY_SIZE',
        'AWS_LAMBDA_FUNCTION_VERSION',
        'AWS_LAMBDA_INITIALIZATION_TYPE',
        'AWS_LAMBDA_LOG_GROUP_NAME',
        'AWS_LAMBDA_LOG_STREAM_NAME',
        'AWS_ACCESS_KEY',
        'AWS_ACCESS_KEY_ID',
        'AWS_SECRET_ACCESS_KEY',
        'AWS_SESSION_TOKEN'
    ]);
    
    if (AppDefinition.environment) {
        console.log('📋 Loading environment variables from appDefinition...');
        const envKeys = [];
        const skippedKeys = [];
        
        for (const [key, value] of Object.entries(AppDefinition.environment)) {
            if (value === true) {
                if (reservedVars.has(key)) {
                    skippedKeys.push(key);
                } else {
                    envVars[key] = `\${env:${key}, ''}`;
                    envKeys.push(key);
                }
            }
        }
        
        if (envKeys.length > 0) {
            console.log(`   Found ${envKeys.length} environment variables: ${envKeys.join(', ')}`);
        }
        if (skippedKeys.length > 0) {
            console.log(`   ⚠️  Skipped ${skippedKeys.length} reserved AWS Lambda variables: ${skippedKeys.join(', ')}`);
        }
    }
    
    return envVars;
};

/**
 * Find the actual path to node_modules directory
 * Tries multiple methods to locate node_modules:
 * 1. Traversing up from current directory
 * 2. Using npm root command
 * 3. Looking for package.json and adjacent node_modules
 * @returns {string} Path to node_modules directory
 */
const findNodeModulesPath = () => {
    try {
        // Method 1: Try to find node_modules by traversing up from current directory
        let currentDir = process.cwd();
        let nodeModulesPath = null;

        // Traverse up to 5 levels to find node_modules
        for (let i = 0; i < 5; i++) {
            const potentialPath = path.join(currentDir, 'node_modules');
            if (fs.existsSync(potentialPath)) {
                nodeModulesPath = potentialPath;
                console.log(
                    `Found node_modules at: ${nodeModulesPath} (method 1)`
                );
                break;
            }
            // Move up one directory
            const parentDir = path.dirname(currentDir);
            if (parentDir === currentDir) {
                // We've reached the root
                break;
            }
            currentDir = parentDir;
        }

        // Method 2: If method 1 fails, try using npm root command
        if (!nodeModulesPath) {
            try {
                // This requires child_process, so let's require it here
                const { execSync } = require('node:child_process');
                const npmRoot = execSync('npm root', {
                    encoding: 'utf8',
                }).trim();
                if (fs.existsSync(npmRoot)) {
                    nodeModulesPath = npmRoot;
                    console.log(
                        `Found node_modules at: ${nodeModulesPath} (method 2)`
                    );
                }
            } catch (npmError) {
                console.error('Error executing npm root:', npmError);
            }
        }

        // Method 3: If all else fails, check for a package.json and assume node_modules is adjacent
        if (!nodeModulesPath) {
            currentDir = process.cwd();
            for (let i = 0; i < 5; i++) {
                const packageJsonPath = path.join(currentDir, 'package.json');
                if (fs.existsSync(packageJsonPath)) {
                    const potentialNodeModules = path.join(
                        currentDir,
                        'node_modules'
                    );
                    if (fs.existsSync(potentialNodeModules)) {
                        nodeModulesPath = potentialNodeModules;
                        console.log(
                            `Found node_modules at: ${nodeModulesPath} (method 3)`
                        );
                        break;
                    }
                }
                // Move up one directory
                const parentDir = path.dirname(currentDir);
                if (parentDir === currentDir) {
                    // We've reached the root
                    break;
                }
                currentDir = parentDir;
            }
        }

        if (nodeModulesPath) {
            return nodeModulesPath;
        }

        console.warn(
            'Could not find node_modules path, falling back to default'
        );
        return path.resolve(process.cwd(), '../node_modules');
    } catch (error) {
        console.error('Error finding node_modules path:', error);
        return path.resolve(process.cwd(), '../node_modules');
    }
};

/**
 * Modify handler paths to point to the correct node_modules location
 * Only modifies paths when running in offline mode
 * @param {Object} functions - Serverless functions configuration object
 * @returns {Object} Modified functions object with updated handler paths
 */
const modifyHandlerPaths = (functions) => {
    // Check if we're running in offline mode
    const isOffline = process.argv.includes('offline');
    console.log('isOffline', isOffline);

    if (!isOffline) {
        console.log('Not in offline mode, skipping handler path modification');
        return functions;
    }

    const nodeModulesPath = findNodeModulesPath();
    const modifiedFunctions = { ...functions };

    for (const functionName of Object.keys(modifiedFunctions)) {
        console.log('functionName', functionName);
        const functionDef = modifiedFunctions[functionName];
        if (functionDef?.handler?.includes('node_modules/')) {
            // Replace node_modules/ with the actual path to node_modules/
            const relativePath = path.relative(process.cwd(), nodeModulesPath);
            functionDef.handler = functionDef.handler.replace(
                'node_modules/',
                `${relativePath}/`
            );
            console.log(
                `Updated handler for ${functionName}: ${functionDef.handler}`
            );
        }
    }

    return modifiedFunctions;
};

/**
 * Create VPC infrastructure resources for CloudFormation
 * Creates VPC, subnets, NAT gateway, route tables, and security groups
 * @param {Object} AppDefinition - Application definition object
 * @param {Object} AppDefinition.vpc - VPC configuration
 * @param {string} [AppDefinition.vpc.cidrBlock='10.0.0.0/16'] - CIDR block for VPC
 * @returns {Object} CloudFormation resources for VPC infrastructure
 */
const createVPCInfrastructure = (AppDefinition) => {
    const vpcResources = {
        // VPC
        FriggVPC: {
            Type: 'AWS::EC2::VPC',
            Properties: {
                CidrBlock: AppDefinition.vpc.cidrBlock || '10.0.0.0/16',
                EnableDnsHostnames: true,
                EnableDnsSupport: true,
                Tags: [
                    {
                        Key: 'Name',
                        Value: '${self:service}-${self:provider.stage}-vpc',
                    },
                ],
            },
        },

        // Internet Gateway
        FriggInternetGateway: {
            Type: 'AWS::EC2::InternetGateway',
            Properties: {
                Tags: [
                    {
                        Key: 'Name',
                        Value: '${self:service}-${self:provider.stage}-igw',
                    },
                ],
            },
        },

        // Attach Internet Gateway to VPC
        FriggVPCGatewayAttachment: {
            Type: 'AWS::EC2::VPCGatewayAttachment',
            Properties: {
                VpcId: { Ref: 'FriggVPC' },
                InternetGatewayId: { Ref: 'FriggInternetGateway' },
            },
        },

        // Public Subnet for NAT Gateway
        FriggPublicSubnet: {
            Type: 'AWS::EC2::Subnet',
            Properties: {
                VpcId: { Ref: 'FriggVPC' },
                CidrBlock: '10.0.1.0/24',
                AvailabilityZone: { 'Fn::Select': [0, { 'Fn::GetAZs': '' }] },
                MapPublicIpOnLaunch: true,
                Tags: [
                    {
                        Key: 'Name',
                        Value: '${self:service}-${self:provider.stage}-public-subnet',
                    },
                ],
            },
        },

        // Private Subnet 1 for Lambda
        FriggPrivateSubnet1: {
            Type: 'AWS::EC2::Subnet',
            Properties: {
                VpcId: { Ref: 'FriggVPC' },
                CidrBlock: '10.0.2.0/24',
                AvailabilityZone: { 'Fn::Select': [0, { 'Fn::GetAZs': '' }] },
                Tags: [
                    {
                        Key: 'Name',
                        Value: '${self:service}-${self:provider.stage}-private-subnet-1',
                    },
                ],
            },
        },

        // Private Subnet 2 for Lambda (different AZ for redundancy)
        FriggPrivateSubnet2: {
            Type: 'AWS::EC2::Subnet',
            Properties: {
                VpcId: { Ref: 'FriggVPC' },
                CidrBlock: '10.0.3.0/24',
                AvailabilityZone: { 'Fn::Select': [1, { 'Fn::GetAZs': '' }] },
                Tags: [
                    {
                        Key: 'Name',
                        Value: '${self:service}-${self:provider.stage}-private-subnet-2',
                    },
                ],
            },
        },

        // Elastic IP for NAT Gateway
        FriggNATGatewayEIP: {
            Type: 'AWS::EC2::EIP',
            Properties: {
                Domain: 'vpc',
                Tags: [
                    {
                        Key: 'Name',
                        Value: '${self:service}-${self:provider.stage}-nat-eip',
                    },
                ],
            },
            DependsOn: 'FriggVPCGatewayAttachment',
        },

        // NAT Gateway for private subnet internet access
        FriggNATGateway: {
            Type: 'AWS::EC2::NatGateway',
            Properties: {
                AllocationId: {
                    'Fn::GetAtt': ['FriggNATGatewayEIP', 'AllocationId'],
                },
                SubnetId: { Ref: 'FriggPublicSubnet' },
                Tags: [
                    {
                        Key: 'Name',
                        Value: '${self:service}-${self:provider.stage}-nat-gateway',
                    },
                ],
            },
        },

        // Public Route Table
        FriggPublicRouteTable: {
            Type: 'AWS::EC2::RouteTable',
            Properties: {
                VpcId: { Ref: 'FriggVPC' },
                Tags: [
                    {
                        Key: 'Name',
                        Value: '${self:service}-${self:provider.stage}-public-rt',
                    },
                ],
            },
        },

        // Public Route to Internet Gateway
        FriggPublicRoute: {
            Type: 'AWS::EC2::Route',
            Properties: {
                RouteTableId: { Ref: 'FriggPublicRouteTable' },
                DestinationCidrBlock: '0.0.0.0/0',
                GatewayId: { Ref: 'FriggInternetGateway' },
            },
            DependsOn: 'FriggVPCGatewayAttachment',
        },

        // Associate Public Subnet with Public Route Table
        FriggPublicSubnetRouteTableAssociation: {
            Type: 'AWS::EC2::SubnetRouteTableAssociation',
            Properties: {
                SubnetId: { Ref: 'FriggPublicSubnet' },
                RouteTableId: { Ref: 'FriggPublicRouteTable' },
            },
        },

        // Private Route Table
        FriggPrivateRouteTable: {
            Type: 'AWS::EC2::RouteTable',
            Properties: {
                VpcId: { Ref: 'FriggVPC' },
                Tags: [
                    {
                        Key: 'Name',
                        Value: '${self:service}-${self:provider.stage}-private-rt',
                    },
                ],
            },
        },

        // Private Route to NAT Gateway
        FriggPrivateRoute: {
            Type: 'AWS::EC2::Route',
            Properties: {
                RouteTableId: { Ref: 'FriggPrivateRouteTable' },
                DestinationCidrBlock: '0.0.0.0/0',
                NatGatewayId: { Ref: 'FriggNATGateway' },
            },
        },

        // Associate Private Subnet 1 with Private Route Table
        FriggPrivateSubnet1RouteTableAssociation: {
            Type: 'AWS::EC2::SubnetRouteTableAssociation',
            Properties: {
                SubnetId: { Ref: 'FriggPrivateSubnet1' },
                RouteTableId: { Ref: 'FriggPrivateRouteTable' },
            },
        },

        // Associate Private Subnet 2 with Private Route Table
        FriggPrivateSubnet2RouteTableAssociation: {
            Type: 'AWS::EC2::SubnetRouteTableAssociation',
            Properties: {
                SubnetId: { Ref: 'FriggPrivateSubnet2' },
                RouteTableId: { Ref: 'FriggPrivateRouteTable' },
            },
        },

        // Security Group for Lambda functions
        FriggLambdaSecurityGroup: {
            Type: 'AWS::EC2::SecurityGroup',
            Properties: {
                GroupDescription: 'Security group for Frigg Lambda functions',
                VpcId: { Ref: 'FriggVPC' },
                SecurityGroupEgress: [
                    {
                        IpProtocol: 'tcp',
                        FromPort: 443,
                        ToPort: 443,
                        CidrIp: '0.0.0.0/0',
                        Description: 'HTTPS outbound',
                    },
                    {
                        IpProtocol: 'tcp',
                        FromPort: 80,
                        ToPort: 80,
                        CidrIp: '0.0.0.0/0',
                        Description: 'HTTP outbound',
                    },
                    {
                        IpProtocol: 'tcp',
                        FromPort: 53,
                        ToPort: 53,
                        CidrIp: '0.0.0.0/0',
                        Description: 'DNS TCP',
                    },
                    {
                        IpProtocol: 'udp',
                        FromPort: 53,
                        ToPort: 53,
                        CidrIp: '0.0.0.0/0',
                        Description: 'DNS UDP',
                    },
                ],
                Tags: [
                    {
                        Key: 'Name',
                        Value: '${self:service}-${self:provider.stage}-lambda-sg',
                    },
                ],
            },
        },
    };

    // Add VPC Endpoints for cost optimization
    if (AppDefinition.vpc.enableVPCEndpoints !== false) {
        // S3 Gateway Endpoint (free)
        vpcResources.FriggS3VPCEndpoint = {
            Type: 'AWS::EC2::VPCEndpoint',
            Properties: {
                VpcId: { Ref: 'FriggVPC' },
                ServiceName: 'com.amazonaws.${self:provider.region}.s3',
                VpcEndpointType: 'Gateway',
                RouteTableIds: [{ Ref: 'FriggPrivateRouteTable' }],
            },
        };

        // DynamoDB Gateway Endpoint (free)
        vpcResources.FriggDynamoDBVPCEndpoint = {
            Type: 'AWS::EC2::VPCEndpoint',
            Properties: {
                VpcId: { Ref: 'FriggVPC' },
                ServiceName: 'com.amazonaws.${self:provider.region}.dynamodb',
                VpcEndpointType: 'Gateway',
                RouteTableIds: [{ Ref: 'FriggPrivateRouteTable' }],
            },
        };

        // KMS Interface Endpoint (paid, but useful if using KMS)
        if (
            AppDefinition.encryption?.useDefaultKMSForFieldLevelEncryption ===
            true
        ) {
            vpcResources.FriggKMSVPCEndpoint = {
                Type: 'AWS::EC2::VPCEndpoint',
                Properties: {
                    VpcId: { Ref: 'FriggVPC' },
                    ServiceName: 'com.amazonaws.${self:provider.region}.kms',
                    VpcEndpointType: 'Interface',
                    SubnetIds: [
                        { Ref: 'FriggPrivateSubnet1' },
                        { Ref: 'FriggPrivateSubnet2' },
                    ],
                    SecurityGroupIds: [
                        { Ref: 'FriggVPCEndpointSecurityGroup' },
                    ],
                    PrivateDnsEnabled: true,
                },
            };
        }

        // Secrets Manager Interface Endpoint (paid, but useful for secrets)
        vpcResources.FriggSecretsManagerVPCEndpoint = {
            Type: 'AWS::EC2::VPCEndpoint',
            Properties: {
                VpcId: { Ref: 'FriggVPC' },
                ServiceName:
                    'com.amazonaws.${self:provider.region}.secretsmanager',
                VpcEndpointType: 'Interface',
                SubnetIds: [
                    { Ref: 'FriggPrivateSubnet1' },
                    { Ref: 'FriggPrivateSubnet2' },
                ],
                SecurityGroupIds: [{ Ref: 'FriggVPCEndpointSecurityGroup' }],
                PrivateDnsEnabled: true,
            },
        };

        // Security Group for VPC Endpoints
        vpcResources.FriggVPCEndpointSecurityGroup = {
            Type: 'AWS::EC2::SecurityGroup',
            Properties: {
                GroupDescription: 'Security group for Frigg VPC Endpoints',
                VpcId: { Ref: 'FriggVPC' },
                SecurityGroupIngress: [
                    {
                        IpProtocol: 'tcp',
                        FromPort: 443,
                        ToPort: 443,
                        SourceSecurityGroupId: {
                            Ref: 'FriggLambdaSecurityGroup',
                        },
                        Description: 'HTTPS from Lambda',
                    },
                ],
                Tags: [
                    {
                        Key: 'Name',
                        Value: '${self:service}-${self:provider.stage}-vpc-endpoint-sg',
                    },
                ],
            },
        };
    }

    return vpcResources;
};

/**
 * Compose a complete serverless framework configuration from app definition
 * @param {Object} AppDefinition - Application definition object
 * @param {string} [AppDefinition.name] - Application name
 * @param {string} [AppDefinition.provider='aws'] - Cloud provider
 * @param {Array} AppDefinition.integrations - Array of integration definitions
 * @param {Object} [AppDefinition.vpc] - VPC configuration
 * @param {Object} [AppDefinition.encryption] - KMS encryption configuration
 * @param {Object} [AppDefinition.ssm] - SSM parameter store configuration
 * @param {Object} [AppDefinition.websockets] - WebSocket configuration
 * @param {boolean} [AppDefinition.websockets.enable=false] - Enable WebSocket support for live update streaming
 * @returns {Object} Complete serverless framework configuration
 */
const composeServerlessDefinition = async (AppDefinition) => {
    // Store discovered resources
    let discoveredResources = {};

    // Run AWS discovery if needed
    if (shouldRunDiscovery(AppDefinition)) {
        console.log(
            '🔍 Running AWS resource discovery for serverless template...'
        );
        try {
            const region = process.env.AWS_REGION || 'us-east-1';
            const discovery = new AWSDiscovery(region);

            const config = {
                vpc: AppDefinition.vpc || {},
                encryption: AppDefinition.encryption || {},
                ssm: AppDefinition.ssm || {},
            };

            discoveredResources = await discovery.discoverResources(config);

            console.log('✅ AWS discovery completed successfully!');
            if (discoveredResources.defaultVpcId) {
                console.log(`   VPC: ${discoveredResources.defaultVpcId}`);
            }
            if (
                discoveredResources.privateSubnetId1 &&
                discoveredResources.privateSubnetId2
            ) {
                console.log(
                    `   Subnets: ${discoveredResources.privateSubnetId1}, ${discoveredResources.privateSubnetId2}`
                );
            }
            if (discoveredResources.defaultSecurityGroupId) {
                console.log(
                    `   Security Group: ${discoveredResources.defaultSecurityGroupId}`
                );
            }
            if (discoveredResources.defaultKmsKeyId) {
                console.log(
                    `   KMS Key: ${discoveredResources.defaultKmsKeyId}`
                );
            }
        } catch (error) {
            console.error('❌ AWS discovery failed:', error.message);
            throw new Error(`AWS discovery failed: ${error.message}`);
        }
    }

<<<<<<< HEAD
    // Get environment variables from appDefinition
    const appEnvironmentVars = getAppEnvironmentVars(AppDefinition);
    
=======
    // Debug: log keys of env vars available during deploy (to verify GA -> Serverless pass-through)
    try {
        const envKeys = Object.keys(process.env || {}).sort();
        console.log(
            'Frigg deploy env keys (sample):',
            envKeys.slice(0, 30),
            `... total=${envKeys.length}`
        );
    } catch (e) {
        console.log('Frigg deploy env keys: <unavailable>', e?.message);
    }

>>>>>>> 3f82ed1b
    const definition = {
        frameworkVersion: '>=3.17.0',
        service: AppDefinition.name || 'create-frigg-app',
        package: {
            individually: true,
            exclude: [
                '!**/node_modules/aws-sdk/**',
                '!**/node_modules/@aws-sdk/**',
                '!package.json',
            ],
        },
        useDotenv: true,
        provider: {
            name: AppDefinition.provider || 'aws',
            runtime: 'nodejs20.x',
            timeout: 30,
            region: process.env.AWS_REGION || 'us-east-1',
            stage: '${opt:stage}',
            environment: {
                STAGE: '${opt:stage, "dev"}',
                AWS_NODEJS_CONNECTION_REUSE_ENABLED: 1,
<<<<<<< HEAD
                // Add environment variables from appDefinition
                ...appEnvironmentVars,
=======
                // Pass through FRIGG__ prefixed variables (stripping the prefix)
                // This avoids CloudFormation validation errors from system variables
                ...Object.fromEntries(
                    Object.entries(process.env)
                        .filter(([key]) => key.startsWith('FRIGG__'))
                        .map(([key, value]) => [
                            key.replace('FRIGG__', ''),
                            value,
                        ])
                ),
                // Also include essential non-prefixed variables
                ...(process.env.NODE_ENV && { NODE_ENV: process.env.NODE_ENV }),
>>>>>>> 3f82ed1b
                // Add discovered resources to environment if available
                ...(discoveredResources.defaultVpcId && {
                    AWS_DISCOVERY_VPC_ID: discoveredResources.defaultVpcId,
                }),
                ...(discoveredResources.defaultSecurityGroupId && {
                    AWS_DISCOVERY_SECURITY_GROUP_ID:
                        discoveredResources.defaultSecurityGroupId,
                }),
                ...(discoveredResources.privateSubnetId1 && {
                    AWS_DISCOVERY_SUBNET_ID_1:
                        discoveredResources.privateSubnetId1,
                }),
                ...(discoveredResources.privateSubnetId2 && {
                    AWS_DISCOVERY_SUBNET_ID_2:
                        discoveredResources.privateSubnetId2,
                }),
                ...(discoveredResources.publicSubnetId && {
                    AWS_DISCOVERY_PUBLIC_SUBNET_ID:
                        discoveredResources.publicSubnetId,
                }),
                ...(discoveredResources.defaultRouteTableId && {
                    AWS_DISCOVERY_ROUTE_TABLE_ID:
                        discoveredResources.defaultRouteTableId,
                }),
                ...(discoveredResources.defaultKmsKeyId && {
                    AWS_DISCOVERY_KMS_KEY_ID:
                        discoveredResources.defaultKmsKeyId,
                }),
            },
            iamRoleStatements: [
                {
                    Effect: 'Allow',
                    Action: ['sns:Publish'],
                    Resource: {
                        Ref: 'InternalErrorBridgeTopic',
                    },
                },
                {
                    Effect: 'Allow',
                    Action: [
                        'sqs:SendMessage',
                        'sqs:SendMessageBatch',
                        'sqs:GetQueueUrl',
                        'sqs:GetQueueAttributes',
                    ],
                    Resource: [
                        {
                            'Fn::GetAtt': ['InternalErrorQueue', 'Arn'],
                        },
                        {
                            'Fn::Join': [
                                ':',
                                [
                                    'arn:aws:sqs:${self:provider.region}:*:${self:service}--${self:provider.stage}-*Queue',
                                ],
                            ],
                        },
                    ],
                },
            ],
            httpApi: {
                payload: '2.0',
                cors: {
                    allowedOrigins: ['*'],
                    allowedHeaders: ['*'],
                    allowedMethods: ['*'],
                    allowCredentials: false,
                },
                name: '${opt:stage, "dev"}-${self:service}',
                disableDefaultEndpoint: false,
            },
        },
        plugins: [
            'serverless-jetpack',
            'serverless-dotenv-plugin',
            'serverless-offline-sqs',
            'serverless-offline',
            '@friggframework/serverless-plugin',
        ],
        custom: {
            'serverless-offline': {
                httpPort: 3001,
                lambdaPort: 4001,
                websocketPort: 3002,
            },
            'serverless-offline-sqs': {
                autoCreate: false,
                apiVersion: '2012-11-05',
                endpoint: 'http://localhost:4566',
                region: process.env.AWS_REGION || 'us-east-1',
                accessKeyId: 'root',
                secretAccessKey: 'root',
                skipCacheInvalidation: false,
            },
            jetpack: {
                base: '..',
            },
        },
        functions: {
            auth: {
                handler:
                    'node_modules/@friggframework/core/handlers/routers/auth.handler',
                events: [
                    {
                        httpApi: {
                            path: '/api/integrations',
                            method: 'ANY',
                        },
                    },
                    {
                        httpApi: {
                            path: '/api/integrations/{proxy+}',
                            method: 'ANY',
                        },
                    },
                    {
                        httpApi: {
                            path: '/api/authorize',
                            method: 'ANY',
                        },
                    },
                ],
            },
            user: {
                handler:
                    'node_modules/@friggframework/core/handlers/routers/user.handler',
                events: [
                    {
                        httpApi: {
                            path: '/user/{proxy+}',
                            method: 'ANY',
                        },
                    },
                ],
            },
            health: {
                handler:
                    'node_modules/@friggframework/core/handlers/routers/health.handler',
                events: [
                    {
                        httpApi: {
                            path: '/health',
                            method: 'GET',
                        },
                    },
                    {
                        httpApi: {
                            path: '/health/{proxy+}',
                            method: 'GET',
                        },
                    },
                ],
            },
        },
        resources: {
            Resources: {
                InternalErrorQueue: {
                    Type: 'AWS::SQS::Queue',
                    Properties: {
                        QueueName:
                            '${self:service}-internal-error-queue-${self:provider.stage}',
                        MessageRetentionPeriod: 300,
                    },
                },
                InternalErrorBridgeTopic: {
                    Type: 'AWS::SNS::Topic',
                    Properties: {
                        Subscription: [
                            {
                                Protocol: 'sqs',
                                Endpoint: {
                                    'Fn::GetAtt': ['InternalErrorQueue', 'Arn'],
                                },
                            },
                        ],
                    },
                },
                InternalErrorBridgePolicy: {
                    Type: 'AWS::SQS::QueuePolicy',
                    Properties: {
                        Queues: [{ Ref: 'InternalErrorQueue' }],
                        PolicyDocument: {
                            Version: '2012-10-17',
                            Statement: [
                                {
                                    Sid: 'Allow Dead Letter SNS to publish to SQS',
                                    Effect: 'Allow',
                                    Principal: {
                                        Service: 'sns.amazonaws.com',
                                    },
                                    Resource: {
                                        'Fn::GetAtt': [
                                            'InternalErrorQueue',
                                            'Arn',
                                        ],
                                    },
                                    Action: [
                                        'SQS:SendMessage',
                                        'SQS:SendMessageBatch',
                                    ],
                                    Condition: {
                                        ArnEquals: {
                                            'aws:SourceArn': {
                                                Ref: 'InternalErrorBridgeTopic',
                                            },
                                        },
                                    },
                                },
                            ],
                        },
                    },
                },
                ApiGatewayAlarm5xx: {
                    Type: 'AWS::CloudWatch::Alarm',
                    Properties: {
                        AlarmDescription: 'API Gateway 5xx Errors',
                        Namespace: 'AWS/ApiGateway',
                        MetricName: '5XXError',
                        Statistic: 'Sum',
                        Threshold: 0,
                        ComparisonOperator: 'GreaterThanThreshold',
                        EvaluationPeriods: 1,
                        Period: 60,
                        AlarmActions: [{ Ref: 'InternalErrorBridgeTopic' }],
                        Dimensions: [
                            {
                                Name: 'ApiId',
                                Value: { Ref: 'HttpApi' },
                            },
                            {
                                Name: 'Stage',
                                Value: '${self:provider.stage}',
                            },
                        ],
                    },
                },
            },
        },
    };

    // KMS Configuration based on App Definition
    if (
        AppDefinition.encryption?.useDefaultKMSForFieldLevelEncryption === true
    ) {
        // Check if a KMS key was discovered
        if (discoveredResources.defaultKmsKeyId) {
            // Use the existing discovered KMS key
            console.log(
                `Using existing KMS key: ${discoveredResources.defaultKmsKeyId}`
            );

            definition.provider.iamRoleStatements.push({
                Effect: 'Allow',
                Action: ['kms:GenerateDataKey', 'kms:Decrypt'],
                Resource: [discoveredResources.defaultKmsKeyId],
            });

            definition.provider.environment.KMS_KEY_ARN =
                discoveredResources.defaultKmsKeyId;
        } else {
            // No existing key found, provision a dedicated KMS key
            console.log('No existing KMS key found, creating a new one...');

            definition.resources.Resources.FriggKMSKey = {
                Type: 'AWS::KMS::Key',
                Properties: {
                    EnableKeyRotation: true,
                    KeyPolicy: {
                        Version: '2012-10-17',
                        Statement: [
                            {
                                Sid: 'AllowRootAccountAdmin',
                                Effect: 'Allow',
                                Principal: {
                                    AWS: {
                                        'Fn::Sub':
                                            'arn:aws:iam::${AWS::AccountId}:root',
                                    },
                                },
                                Action: 'kms:*',
                                Resource: '*',
                            },
                        ],
                    },
                },
            };

            definition.provider.iamRoleStatements.push({
                Effect: 'Allow',
                Action: ['kms:GenerateDataKey', 'kms:Decrypt'],
                Resource: [{ 'Fn::GetAtt': ['FriggKMSKey', 'Arn'] }],
            });

            definition.provider.environment.KMS_KEY_ARN = {
                'Fn::GetAtt': ['FriggKMSKey', 'Arn'],
            };
        }

        definition.plugins.push('serverless-kms-grants');

        // Configure KMS grants with discovered default key or environment variable
        definition.custom.kmsGrants = {
            kmsKeyId:
                discoveredResources.defaultKmsKeyId ||
                '${env:AWS_DISCOVERY_KMS_KEY_ID}',
        };
    }

    // VPC Configuration based on App Definition
    if (AppDefinition.vpc?.enable === true) {
        // Add VPC-related IAM permissions
        definition.provider.iamRoleStatements.push({
            Effect: 'Allow',
            Action: [
                'ec2:CreateNetworkInterface',
                'ec2:DescribeNetworkInterfaces',
                'ec2:DeleteNetworkInterface',
                'ec2:AttachNetworkInterface',
                'ec2:DetachNetworkInterface',
            ],
            Resource: '*',
        });

        // Default approach: Use AWS Discovery to find existing VPC resources
        if (AppDefinition.vpc.createNew === true) {
            // Option 1: Create new VPC infrastructure (explicit opt-in)
            const vpcConfig = {};

            if (AppDefinition.vpc.securityGroupIds) {
                // User provided custom security groups
                vpcConfig.securityGroupIds = AppDefinition.vpc.securityGroupIds;
            } else {
                // Use auto-created security group
                vpcConfig.securityGroupIds = [
                    { Ref: 'FriggLambdaSecurityGroup' },
                ];
            }

            if (AppDefinition.vpc.subnetIds) {
                // User provided custom subnets
                vpcConfig.subnetIds = AppDefinition.vpc.subnetIds;
            } else {
                // Use auto-created private subnets
                vpcConfig.subnetIds = [
                    { Ref: 'FriggPrivateSubnet1' },
                    { Ref: 'FriggPrivateSubnet2' },
                ];
            }

            // Set VPC config for Lambda functions
            definition.provider.vpc = vpcConfig;

            // Add VPC infrastructure resources to CloudFormation
            const vpcResources = createVPCInfrastructure(AppDefinition);
            Object.assign(definition.resources.Resources, vpcResources);
        } else {
            // Option 2: Use AWS Discovery (default behavior)
            // VPC configuration using discovered or explicitly provided resources
            const vpcConfig = {
                securityGroupIds:
                    AppDefinition.vpc.securityGroupIds ||
                    (discoveredResources.defaultSecurityGroupId
                        ? [discoveredResources.defaultSecurityGroupId]
                        : []),
                subnetIds:
                    AppDefinition.vpc.subnetIds ||
                    (discoveredResources.privateSubnetId1 &&
                    discoveredResources.privateSubnetId2
                        ? [
                              discoveredResources.privateSubnetId1,
                              discoveredResources.privateSubnetId2,
                          ]
                        : []),
            };

            // Set VPC config for Lambda functions only if we have valid subnet IDs
            if (
                vpcConfig.subnetIds.length >= 2 &&
                vpcConfig.securityGroupIds.length > 0
            ) {
                definition.provider.vpc = vpcConfig;

                // Check if we have an existing NAT Gateway to use
                if (!discoveredResources.existingNatGatewayId) {
                    // No existing NAT Gateway, create new resources

                    // Only create EIP if we don't have an existing one available
                    if (!discoveredResources.existingElasticIpAllocationId) {
                        definition.resources.Resources.FriggNATGatewayEIP = {
                            Type: 'AWS::EC2::EIP',
                            Properties: {
                                Domain: 'vpc',
                                Tags: [
                                    {
                                        Key: 'Name',
                                        Value: '${self:service}-${self:provider.stage}-nat-eip',
                                    },
                                ],
                            },
                        };
                    }

                    definition.resources.Resources.FriggNATGateway = {
                        Type: 'AWS::EC2::NatGateway',
                        Properties: {
                            AllocationId:
                                discoveredResources.existingElasticIpAllocationId || {
                                    'Fn::GetAtt': [
                                        'FriggNATGatewayEIP',
                                        'AllocationId',
                                    ],
                                },
                            SubnetId:
                                discoveredResources.publicSubnetId ||
                                discoveredResources.privateSubnetId1, // Use first discovered subnet if no public subnet found
                            Tags: [
                                {
                                    Key: 'Name',
                                    Value: '${self:service}-${self:provider.stage}-nat-gateway',
                                },
                            ],
                        },
                    };
                }

                // Create route table for Lambda subnets to use NAT Gateway
                definition.resources.Resources.FriggLambdaRouteTable = {
                    Type: 'AWS::EC2::RouteTable',
                    Properties: {
                        VpcId: discoveredResources.defaultVpcId || {
                            Ref: 'FriggVPC',
                        },
                        Tags: [
                            {
                                Key: 'Name',
                                Value: '${self:service}-${self:provider.stage}-lambda-rt',
                            },
                        ],
                    },
                };

                definition.resources.Resources.FriggNATRoute = {
                    Type: 'AWS::EC2::Route',
                    Properties: {
                        RouteTableId: { Ref: 'FriggLambdaRouteTable' },
                        DestinationCidrBlock: '0.0.0.0/0',
                        NatGatewayId:
                            discoveredResources.existingNatGatewayId || {
                                Ref: 'FriggNATGateway',
                            },
                    },
                };

                // Associate Lambda subnets with NAT Gateway route table
                definition.resources.Resources.FriggSubnet1RouteAssociation = {
                    Type: 'AWS::EC2::SubnetRouteTableAssociation',
                    Properties: {
                        SubnetId: vpcConfig.subnetIds[0],
                        RouteTableId: { Ref: 'FriggLambdaRouteTable' },
                    },
                };

                definition.resources.Resources.FriggSubnet2RouteAssociation = {
                    Type: 'AWS::EC2::SubnetRouteTableAssociation',
                    Properties: {
                        SubnetId: vpcConfig.subnetIds[1],
                        RouteTableId: { Ref: 'FriggLambdaRouteTable' },
                    },
                };

                // Add VPC endpoints for AWS service optimization (optional but recommended)
                if (AppDefinition.vpc.enableVPCEndpoints !== false) {
                    definition.resources.Resources.VPCEndpointS3 = {
                        Type: 'AWS::EC2::VPCEndpoint',
                        Properties: {
                            VpcId: discoveredResources.defaultVpcId,
                            ServiceName:
                                'com.amazonaws.${self:provider.region}.s3',
                            VpcEndpointType: 'Gateway',
                            RouteTableIds: [{ Ref: 'FriggLambdaRouteTable' }],
                        },
                    };

                    definition.resources.Resources.VPCEndpointDynamoDB = {
                        Type: 'AWS::EC2::VPCEndpoint',
                        Properties: {
                            VpcId: discoveredResources.defaultVpcId,
                            ServiceName:
                                'com.amazonaws.${self:provider.region}.dynamodb',
                            VpcEndpointType: 'Gateway',
                            RouteTableIds: [{ Ref: 'FriggLambdaRouteTable' }],
                        },
                    };
                }
            }
        }

        // SSM Parameter Store Configuration based on App Definition
        if (AppDefinition.ssm?.enable === true) {
            // Add AWS Parameters and Secrets Lambda Extension layer
            definition.provider.layers = [
                'arn:aws:lambda:${self:provider.region}:177933569100:layer:AWS-Parameters-and-Secrets-Lambda-Extension:11',
            ];

            // Add SSM IAM permissions
            definition.provider.iamRoleStatements.push({
                Effect: 'Allow',
                Action: [
                    'ssm:GetParameter',
                    'ssm:GetParameters',
                    'ssm:GetParametersByPath',
                ],
                Resource: [
                    'arn:aws:ssm:${self:provider.region}:*:parameter/${self:service}/${self:provider.stage}/*',
                ],
            });

            // Add environment variable for SSM parameter prefix
            definition.provider.environment.SSM_PARAMETER_PREFIX =
                '/${self:service}/${self:provider.stage}';
        }

        // Add integration-specific functions and resources
        if (
            AppDefinition.integrations &&
            Array.isArray(AppDefinition.integrations)
        ) {
            for (const integration of AppDefinition.integrations) {
                if (
                    !integration ||
                    !integration.Definition ||
                    !integration.Definition.name
                ) {
                    throw new Error(
                        'Invalid integration: missing Definition or name'
                    );
                }
                const integrationName = integration.Definition.name;

                // Add function for the integration
                definition.functions[integrationName] = {
                    handler: `node_modules/@friggframework/core/handlers/routers/integration-defined-routers.handlers.${integrationName}.handler`,
                    events: [
                        {
                            httpApi: {
                                path: `/api/${integrationName}-integration/{proxy+}`,
                                method: 'ANY',
                            },
                        },
                    ],
                };

                // Add SQS Queue for the integration
                const queueReference = `${
                    integrationName.charAt(0).toUpperCase() +
                    integrationName.slice(1)
                }Queue`;
                const queueName = `\${self:service}--\${self:provider.stage}-${queueReference}`;
                definition.resources.Resources[queueReference] = {
                    Type: 'AWS::SQS::Queue',
                    Properties: {
                        QueueName: `\${self:custom.${queueReference}}`,
                        MessageRetentionPeriod: 60,
                        VisibilityTimeout: 1800, // 30 minutes
                        RedrivePolicy: {
                            maxReceiveCount: 1,
                            deadLetterTargetArn: {
                                'Fn::GetAtt': ['InternalErrorQueue', 'Arn'],
                            },
                        },
                    },
                };

                // Add Queue Worker for the integration
                const queueWorkerName = `${integrationName}QueueWorker`;
                definition.functions[queueWorkerName] = {
                    handler: `node_modules/@friggframework/core/handlers/workers/integration-defined-workers.handlers.${integrationName}.queueWorker`,
                    reservedConcurrency: 5,
                    events: [
                        {
                            sqs: {
                                arn: {
                                    'Fn::GetAtt': [queueReference, 'Arn'],
                                },
                                batchSize: 1,
                            },
                        },
                    ],
                    timeout: 600,
                };

                // Add Queue URL for the integration to the ENVironment variables
                definition.provider.environment = {
                    ...definition.provider.environment,
                    [`${integrationName.toUpperCase()}_QUEUE_URL`]: {
                        Ref: queueReference,
                    },
                };

                definition.custom[queueReference] = queueName;
            }
        }

        // Discovery has already run successfully at this point if needed
        // The discoveredResources object contains all the necessary AWS resources

        // Add websocket function if enabled
        if (AppDefinition.websockets?.enable === true) {
            definition.functions.defaultWebsocket = {
                handler:
                    'node_modules/@friggframework/core/handlers/routers/websocket.handler',
                events: [
                    {
                        websocket: {
                            route: '$connect',
                        },
                    },
                    {
                        websocket: {
                            route: '$default',
                        },
                    },
                    {
                        websocket: {
                            route: '$disconnect',
                        },
                    },
                ],
            };
        }

        // Discovery has already run successfully at this point if needed
        // The discoveredResources object contains all the necessary AWS resources

        // Add websocket function if enabled
        if (AppDefinition.websockets?.enable === true) {
            definition.functions.defaultWebsocket = {
                handler:
                    'node_modules/@friggframework/core/handlers/routers/websocket.handler',
                events: [
                    {
                        websocket: {
                            route: '$connect',
                        },
                    },
                    {
                        websocket: {
                            route: '$default',
                        },
                    },
                    {
                        websocket: {
                            route: '$disconnect',
                        },
                    },
                ],
            };
        }
    }

    // Discovery has already run successfully at this point if needed
    // The discoveredResources object contains all the necessary AWS resources

    // Add websocket function if enabled
    if (AppDefinition.websockets?.enable === true) {
        definition.functions.defaultWebsocket = {
            handler:
                'node_modules/@friggframework/core/handlers/routers/websocket.handler',
            events: [
                {
                    websocket: {
                        route: '$connect',
                    },
                },
                {
                    websocket: {
                        route: '$default',
                    },
                },
                {
                    websocket: {
                        route: '$disconnect',
                    },
                },
            ],
        };
    }

    // Discovery has already run successfully at this point if needed
    // The discoveredResources object contains all the necessary AWS resources

    // Modify handler paths to point to the correct node_modules location
    definition.functions = modifyHandlerPaths(definition.functions);

    return definition;
};

module.exports = { composeServerlessDefinition };<|MERGE_RESOLUTION|>--- conflicted
+++ resolved
@@ -23,7 +23,7 @@
  */
 const getAppEnvironmentVars = (AppDefinition) => {
     const envVars = {};
-    
+
     // AWS Lambda reserved environment variables that cannot be set (from official AWS docs)
     const reservedVars = new Set([
         '_HANDLER',
@@ -40,14 +40,14 @@
         'AWS_ACCESS_KEY',
         'AWS_ACCESS_KEY_ID',
         'AWS_SECRET_ACCESS_KEY',
-        'AWS_SESSION_TOKEN'
+        'AWS_SESSION_TOKEN',
     ]);
-    
+
     if (AppDefinition.environment) {
         console.log('📋 Loading environment variables from appDefinition...');
         const envKeys = [];
         const skippedKeys = [];
-        
+
         for (const [key, value] of Object.entries(AppDefinition.environment)) {
             if (value === true) {
                 if (reservedVars.has(key)) {
@@ -58,15 +58,23 @@
                 }
             }
         }
-        
+
         if (envKeys.length > 0) {
-            console.log(`   Found ${envKeys.length} environment variables: ${envKeys.join(', ')}`);
+            console.log(
+                `   Found ${
+                    envKeys.length
+                } environment variables: ${envKeys.join(', ')}`
+            );
         }
         if (skippedKeys.length > 0) {
-            console.log(`   ⚠️  Skipped ${skippedKeys.length} reserved AWS Lambda variables: ${skippedKeys.join(', ')}`);
+            console.log(
+                `   ⚠️  Skipped ${
+                    skippedKeys.length
+                } reserved AWS Lambda variables: ${skippedKeys.join(', ')}`
+            );
         }
     }
-    
+
     return envVars;
 };
 
@@ -609,24 +617,9 @@
         }
     }
 
-<<<<<<< HEAD
     // Get environment variables from appDefinition
     const appEnvironmentVars = getAppEnvironmentVars(AppDefinition);
-    
-=======
-    // Debug: log keys of env vars available during deploy (to verify GA -> Serverless pass-through)
-    try {
-        const envKeys = Object.keys(process.env || {}).sort();
-        console.log(
-            'Frigg deploy env keys (sample):',
-            envKeys.slice(0, 30),
-            `... total=${envKeys.length}`
-        );
-    } catch (e) {
-        console.log('Frigg deploy env keys: <unavailable>', e?.message);
-    }
-
->>>>>>> 3f82ed1b
+
     const definition = {
         frameworkVersion: '>=3.17.0',
         service: AppDefinition.name || 'create-frigg-app',
@@ -648,23 +641,8 @@
             environment: {
                 STAGE: '${opt:stage, "dev"}',
                 AWS_NODEJS_CONNECTION_REUSE_ENABLED: 1,
-<<<<<<< HEAD
                 // Add environment variables from appDefinition
                 ...appEnvironmentVars,
-=======
-                // Pass through FRIGG__ prefixed variables (stripping the prefix)
-                // This avoids CloudFormation validation errors from system variables
-                ...Object.fromEntries(
-                    Object.entries(process.env)
-                        .filter(([key]) => key.startsWith('FRIGG__'))
-                        .map(([key, value]) => [
-                            key.replace('FRIGG__', ''),
-                            value,
-                        ])
-                ),
-                // Also include essential non-prefixed variables
-                ...(process.env.NODE_ENV && { NODE_ENV: process.env.NODE_ENV }),
->>>>>>> 3f82ed1b
                 // Add discovered resources to environment if available
                 ...(discoveredResources.defaultVpcId && {
                     AWS_DISCOVERY_VPC_ID: discoveredResources.defaultVpcId,
