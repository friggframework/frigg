{
  "name": "@friggframework/types",
<<<<<<< HEAD
  "version": "0.2.11-v1-alpha.0",
=======
  "version": "0.2.8",
>>>>>>> 025fca70
  "description": "FriggFramework type declarations",
  "types": "index.d.ts",
  "author": "Charef Bahria",
  "license": "MIT",
  "devDependencies": {
    "@friggframework/database": "^1.0.19",
    "@types/lodash": "^4.14.191",
    "@typescript-eslint/eslint-plugin": "^5.55.0",
    "aws-sdk": "^2.1339.0",
    "eslint": "^8.36.0",
    "eslint-config-standard-with-typescript": "^34.0.1",
    "eslint-plugin-import": "^2.27.5",
    "eslint-plugin-n": "^15.6.1",
    "eslint-plugin-promise": "^6.1.1",
    "prettier": "^2.8.5",
    "typescript": "^5.0.2"
  },
  "dependencies": {
    "@friggframework/assertions": "^1.0.14",
    "@friggframework/integrations": "^1.2.8",
    "lodash": "^4.17.21",
    "lodash.get": "^4.4.2"
  },
  "publishConfig": {
    "access": "public"
  }
}<|MERGE_RESOLUTION|>--- conflicted
+++ resolved
@@ -1,10 +1,6 @@
 {
   "name": "@friggframework/types",
-<<<<<<< HEAD
-  "version": "0.2.11-v1-alpha.0",
-=======
   "version": "0.2.8",
->>>>>>> 025fca70
   "description": "FriggFramework type declarations",
   "types": "index.d.ts",
   "author": "Charef Bahria",
