--- conflicted
+++ resolved
@@ -1,26 +1,4 @@
 {
-<<<<<<< HEAD
-  "name": "@friggframework/assertions",
-  "prettier": "@friggframework/prettier-config",
-  "version": "1.0.17-v1-alpha.0",
-  "description": "",
-  "dependencies": {
-    "@friggframework/errors": "^1.1.11",
-    "lodash.get": "^4.4.2"
-  },
-  "devDependencies": {
-    "@friggframework/eslint-config": "^1.0.13",
-    "eslint": "^8.22.0",
-    "jest": "^28.1.3",
-    "prettier": "^2.7.1"
-  },
-  "scripts": {
-    "lint:fix": "prettier --write --loglevel error . && eslint . --fix",
-    "test": "jest --passWithNoTests #TODO"
-  },
-  "author": "",
-  "license": "MIT"
-=======
     "name": "@friggframework/assertions",
     "prettier": "@friggframework/prettier-config",
     "version": "1.0.14",
@@ -41,5 +19,4 @@
     },
     "author": "",
     "license": "MIT"
->>>>>>> 025fca70
 }