--- conflicted
+++ resolved
@@ -32,13 +32,7 @@
   },
   "repository": "friggframework/frigg",
   "auto": {
-<<<<<<< HEAD
-    "prereleaseBranches": [
-      "v1-alpha"
-    ],
-=======
     "prereleaseBranches": ["next", "v1-alpha", "v1-alpha-pre"],
->>>>>>> 5b7f6069
     "plugins": [
       "npm",
       "all-contributors",
