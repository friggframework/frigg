--- conflicted
+++ resolved
@@ -1,35 +1,4 @@
 {
-<<<<<<< HEAD
-  "name": "@friggframework/api-module-frontify",
-  "version": "1.1.19-v1-alpha.0",
-  "prettier": "@friggframework/prettier-config",
-  "description": "",
-  "main": "index.js",
-  "scripts": {
-    "lint:fix": "prettier --write --loglevel error . && eslint . --fix",
-    "test": "jest"
-  },
-  "author": "",
-  "license": "MIT",
-  "devDependencies": {
-    "@friggframework/eslint-config": "^1.0.13",
-    "@friggframework/test-environment": "^1.1.13",
-    "dotenv": "^16.0.3",
-    "eslint": "^8.22.0",
-    "jest": "^29.0.0",
-    "nock": "^13.3.1",
-    "prettier": "^2.7.1",
-    "sinon": "^14.0.0"
-  },
-  "dependencies": {
-    "@friggframework/assertions": "^1.0.14",
-    "@friggframework/logs": "^1.0.16",
-    "@friggframework/module-plugin": "^1.1.8"
-  },
-  "publishConfig": {
-    "access": "public"
-  }
-=======
     "name": "@friggframework/api-module-frontify",
     "version": "1.1.16",
     "prettier": "@friggframework/prettier-config",
@@ -59,5 +28,4 @@
     "publishConfig": {
         "access": "public"
     }
->>>>>>> 025fca70
 }