const { debug, flushDebugLog } = require('@friggframework/logs');
const { get } = require('@friggframework/assertions');
const { ModuleManager, ModuleConstants} = require('@friggframework/module-plugin');
const { Api } = require('./api/api');
const { graphApi } = require('./api/graph');
const { botFrameworkApi } = require('./api/botFramework');
const { Entity } = require('./models/entity');
const { Credential } = require('./models/credential');
const config = require('./defaultConfig.json');

class Manager extends ModuleManager {
    static Entity = Entity;
    static Credential = Credential;

    constructor(params) {
        super(params);
    }

    //------------------------------------------------------------
    // Required methods
    static getName() {
        return config.name;
    }

    static async getInstance(params) {
        const instance = new this(params);
        // All async code here

        // initializes the Api
        let teamsParams = {
            client_id: process.env.TEAMS_CLIENT_ID,
            client_secret: process.env.TEAMS_CLIENT_SECRET,
            redirect_uri: `${process.env.REDIRECT_URI}/microsoft-teams`,
<<<<<<< HEAD
            tenant_id: process.env.TENANT_ID,
            team_id: process.env.TEAMS_TEAM_ID,
=======
>>>>>>> 181fd403
            scope: process.env.TEAMS_SCOPE,
            delegate: instance,
        };

        if (params.entityId) {
            instance.entity = await Entity.findById(params.entityId);
            instance.credential = await Credential.findById(
                instance.entity.credential
            );
            teamsParams = {
                ...teamsParams,
                ...instance.credential.toObject(),
                tenant_id: instance.entity.externalId
            };
        }
        instance.api = new Api(teamsParams);

        return instance;
    }

    async testAuth() {
        let validAuth = false;
        try {
            const response = await this.api.graphApi.getOrganization();
            validAuth = true;
        } catch (e) {
            debug(e);
        }
        return validAuth;
    }

    async getAuthorizationRequirements(params) {
        return {
            url: await this.api.graphApi.getAuthUri(),
            type: ModuleConstants.authType.oauth2,
            data: {},
        };
    }

    async processAuthorizationCallback(params) {
        if (params) {
            const code = get(params.data, 'code', null);
            try {
                await this.api.graphApi.getTokenFromCode(code);
            } catch (e) {
                flushDebugLog(e);
                throw new Error('Auth Error');
            }
            const authRes = await this.testAuth();
            if (!authRes) throw new Error('Auth Error');
        }
        else {
            await this.api.getTokenFromClientCredentials();
            const authCheck = await this.testAuth();
            if (!authCheck) throw new Error('Auth Error');
        }

        const orgDetails = await this.api.graphApi.getOrganization();

        await this.findOrCreateEntity({
            externalId: orgDetails.id,
            name: orgDetails.displayName,
        });
        return {
            entity_id: this.entity.id,
            credential_id: this.credential.id,
            type: Manager.getName(),
        };
    }

    async findOrCreateEntity(params) {
        const externalId = get(params, 'externalId');
        const name = get(params, 'name');

        // TODO-new... this doesn't allow for multiple entities for a specific User.
        const search = await Entity.find({
            user: this.userId,
            externalId,
        });
        if (search.length === 0) {
            // validate choices!!!
            // create entity
            const createObj = {
                credential: this.credential.id,
                user: this.userId,
                name,
                externalId,
            };
            this.entity = await Entity.create(createObj);
        } else if (search.length === 1) {
            this.entity = search[0];
        } else {
            debug('Multiple entities found with the same portal ID:', portalId);
            this.throwException('');
        }
    }

    //------------------------------------------------------------

    async receiveNotification(notifier, delegateString, object = null) {
        if (notifier instanceof Api || notifier instanceof botFrameworkApi || notifier instanceof graphApi) {
            if (delegateString === this.api.graphApi.DLGT_TOKEN_UPDATE) {
                const updatedToken = {
                    user: this.userId.toString(),
                    graphAccessToken: this.api.graphApi.access_token,
                    botAccessToken: this.api.botFrameworkApi.access_token,
                    auth_is_valid: true,
                };

                Object.keys(updatedToken).forEach(
                    (k) => updatedToken[k] == null && delete updatedToken[k]
                );
                // TODO-new globally... multiple credentials should be allowed, this is 1:1
                if (!this.credential) {
                    let credentialSearch = await Credential.find({
                        user: this.userId.toString(),
                    });
                    if (credentialSearch.length === 0) {
                        this.credential = await Credential.create(updatedToken);
                    } else if (credentialSearch.length === 1) {
                        this.credential = await Credential.findOneAndUpdate(
                            { _id: credentialSearch[0] },
                            { $set: updatedToken },
                            { useFindAndModify: true, new: true }
                        );
                    } else {
                        // Handling multiple credentials found with an error for the time being
                        debug(
                            'Multiple credentials found with the same client ID:'
                        );
                    }
                } else {
                    this.credential = await Credential.findOneAndUpdate(
                        { _id: this.credential },
                        { $set: updatedToken },
                        { useFindAndModify: true, new: true }
                    );
                }
            }
            if (delegateString === this.api.DLGT_TOKEN_DEAUTHORIZED) {
                await this.deauthorize();
            }
            if (delegateString === this.api.DLGT_INVALID_AUTH) {
                return this.markCredentialsInvalid();
            }
        }
    }
    // TODO-new (globally) normalize "deauthorization"
    async deauthorize() {
        // wipe api connection
        this.api = new Api();

        // delete credentials from the database
        const entity = await Entity.findByUserId(this.userId);
        if (entity.credential) {
            await Credential.delete(entity.credential);
            entity.credential = undefined;
            await entity.save();
        }
        this.credential = undefined;
    }
}

module.exports = Manager;<|MERGE_RESOLUTION|>--- conflicted
+++ resolved
@@ -31,11 +31,6 @@
             client_id: process.env.TEAMS_CLIENT_ID,
             client_secret: process.env.TEAMS_CLIENT_SECRET,
             redirect_uri: `${process.env.REDIRECT_URI}/microsoft-teams`,
-<<<<<<< HEAD
-            tenant_id: process.env.TENANT_ID,
-            team_id: process.env.TEAMS_TEAM_ID,
-=======
->>>>>>> 181fd403
             scope: process.env.TEAMS_SCOPE,
             delegate: instance,
         };
