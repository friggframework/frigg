{
<<<<<<< HEAD
  "name": "@friggframework/api-module-microsoft-teams",
  "version": "0.1.13-v1-alpha.0",
  "prettier": "@friggframework/prettier-config",
  "description": "",
  "main": "index.js",
  "scripts": {
    "lint:fix": "prettier --write --loglevel error . && eslint . --fix",
    "test": "jest"
  },
  "publishConfig": {
    "registry": "https://registry.npmjs.org/",
    "access": "public"
  },
  "author": "",
  "license": "MIT",
  "devDependencies": {
    "@friggframework/eslint-config": "^1.0.13",
    "@friggframework/test-environment": "^1.1.13",
    "dotenv": "^16.0.3",
    "eslint": "^8.22.0",
    "jest": "^28.1.3",
    "prettier": "^2.7.1",
    "sinon": "^14.0.0"
  },
  "dependencies": {
    "@friggframework/assertions": "^1.0.14",
    "@friggframework/module-plugin": "^1.1.8",
    "botbuilder": "^4.19.2"
  }
=======
    "name": "@friggframework/api-module-microsoft-teams",
    "version": "0.1.10",
    "prettier": "@friggframework/prettier-config",
    "description": "",
    "main": "index.js",
    "scripts": {
        "lint:fix": "prettier --write --loglevel error . && eslint . --fix",
        "test": "jest"
    },
    "publishConfig": {
        "registry": "https://registry.npmjs.org/",
        "access": "public"
    },
    "author": "",
    "license": "MIT",
    "devDependencies": {
        "@friggframework/eslint-config": "^1.0.13",
        "@friggframework/test-environment": "^1.1.13",
        "dotenv": "^16.0.3",
        "eslint": "^8.22.0",
        "jest": "^28.1.3",
        "prettier": "^2.7.1",
        "sinon": "^14.0.0"
    },
    "dependencies": {
        "@friggframework/assertions": "^1.0.14",
        "@friggframework/module-plugin": "^1.1.8",
        "botbuilder": "^4.19.2"
    }
>>>>>>> 025fca70
}<|MERGE_RESOLUTION|>--- conflicted
+++ resolved
@@ -1,35 +1,4 @@
 {
-<<<<<<< HEAD
-  "name": "@friggframework/api-module-microsoft-teams",
-  "version": "0.1.13-v1-alpha.0",
-  "prettier": "@friggframework/prettier-config",
-  "description": "",
-  "main": "index.js",
-  "scripts": {
-    "lint:fix": "prettier --write --loglevel error . && eslint . --fix",
-    "test": "jest"
-  },
-  "publishConfig": {
-    "registry": "https://registry.npmjs.org/",
-    "access": "public"
-  },
-  "author": "",
-  "license": "MIT",
-  "devDependencies": {
-    "@friggframework/eslint-config": "^1.0.13",
-    "@friggframework/test-environment": "^1.1.13",
-    "dotenv": "^16.0.3",
-    "eslint": "^8.22.0",
-    "jest": "^28.1.3",
-    "prettier": "^2.7.1",
-    "sinon": "^14.0.0"
-  },
-  "dependencies": {
-    "@friggframework/assertions": "^1.0.14",
-    "@friggframework/module-plugin": "^1.1.8",
-    "botbuilder": "^4.19.2"
-  }
-=======
     "name": "@friggframework/api-module-microsoft-teams",
     "version": "0.1.10",
     "prettier": "@friggframework/prettier-config",
@@ -59,5 +28,4 @@
         "@friggframework/module-plugin": "^1.1.8",
         "botbuilder": "^4.19.2"
     }
->>>>>>> 025fca70
 }