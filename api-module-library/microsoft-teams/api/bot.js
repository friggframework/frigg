const { BotFrameworkAdapter, StatusCodes, TeamsActivityHandler, CardFactory, MessageFactory, TeamsInfo, TurnContext
} = require('botbuilder');
const {OAuth2Requester} = require("@friggframework/module-plugin");
const {get} = require("@friggframework/assertions");


class botApi {
    constructor(params) {
        // bot expects to listen on
        this.adapter = new BotFrameworkAdapter({
            appId: params.client_id,
            appPassword: params.client_secret
        });
        this.adapter.onTurnError = async (context, error) => {
            await context.sendTraceActivity(
                'OnTurnError Trace',
                `${ error }`,
                'https://www.botframework.com/schemas/error',
                'TurnError'
            );
            await context.sendActivity('The bot encountered an error.');
        };
        this.conversationReferences = {};
        this.botId = params.client_id;
        this.tenantId = params.tenant_id;
        this.serviceUrl = params.service_url;
        this.bot = new Bot(this.adapter, this.conversationReferences);
    }
    async receiveActivity(req, res){
        await this.adapter.process(req, res, (context) => this.bot.run(context));
    }

<<<<<<< HEAD
    async setConversationReferenceFromMembers(members){
        const ref = {
            bot: {
                id: this.botId
            },
            conversation: {
                tenantId: this.tenantId
            },
            serviceUrl: this.serviceUrl,
            channelId: 'msteams'
        }

        const refRequests = [];
        members.map( (member) => {
            ref.user = member;
            refRequests.push( this.adapter.createConversation(ref, async (context) => {
                const ref = TurnContext.getConversationReference(context.activity);
                this.conversationReferences[member.email] = ref;
            }));
        });
        await Promise.all(refRequests);
        return this.conversationReferences
    }

    async sendProactive(userEmail, activity) {
        const conversationReference = this.conversationReferences[userEmail];
        if (conversationReference !== undefined) {
            await this.adapter.continueConversation(conversationReference, async (context) => {
                await context.sendActivity(activity);
            });
        }
=======
    async createConversationReference(initialRef,member){
        initialRef.user = member;
        await this.adapter.createConversation(initialRef, async (context) => {
            const ref = TurnContext.getConversationReference(context.activity);
            this.conversationReferences[member.email] = ref;
        });
        return this.conversationReferences[member.email];
>>>>>>> 181fd403
    }
}

const invokeResponse = (card) => {
    const cardRes = {
        statusCode: StatusCodes.OK,
        type: 'application/vnd.microsoft.card.adaptive',
        value: card
    };
    const res = {
        status: StatusCodes.OK,
        body: cardRes
    };
    return res;
};

class Bot extends TeamsActivityHandler {
    constructor(adapter, conversationReferences) {
        super();
        this.conversationReferences = conversationReferences;
        this.adapter = adapter;
        this.onMembersAdded(async (context, next) => {
            const membersAdded = context.activity.membersAdded;
            membersAdded.map(async member => {
                if (member.id !== context.activity.recipient.id) {
                    await this.setConversationReference(context, member);
                }
            });
            await next();
        });
    }

    async handleTeamsCardActionInvoke(context) {
        // this is not implemented by the superclass
        // but shown here as an example (define this function in the integration)
        await super.handleTeamsCardActionInvoke(context);
    }

    async getUserConversationReference(context) {
        const TeamMembers = await TeamsInfo.getPagedMembers(context);
        TeamMembers.members.map(async member => {
            await this.setConversationReference(context, member);
        });
    }

    async setConversationReference(context, member){
        const ref = TurnContext.getConversationReference(context.activity);
        ref.user = member;
        delete ref.conversation.id;
        delete ref.activityId;
        await context.adapter.createConversation(ref, async (context) => {
            const ref = TurnContext.getConversationReference(context.activity);
            this.conversationReferences[member.email] = ref;
        });
    }
}

module.exports = { botApi };<|MERGE_RESOLUTION|>--- conflicted
+++ resolved
@@ -30,7 +30,6 @@
         await this.adapter.process(req, res, (context) => this.bot.run(context));
     }
 
-<<<<<<< HEAD
     async setConversationReferenceFromMembers(members){
         const ref = {
             bot: {
@@ -62,7 +61,8 @@
                 await context.sendActivity(activity);
             });
         }
-=======
+    }
+
     async createConversationReference(initialRef,member){
         initialRef.user = member;
         await this.adapter.createConversation(initialRef, async (context) => {
@@ -70,7 +70,6 @@
             this.conversationReferences[member.email] = ref;
         });
         return this.conversationReferences[member.email];
->>>>>>> 181fd403
     }
 }
 
