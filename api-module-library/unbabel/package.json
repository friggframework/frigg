{
<<<<<<< HEAD
  "name": "@friggframework/api-module-unbabel",
  "version": "0.0.11-v1-alpha.0",
  "prettier": "@friggframework/prettier-config",
  "description": "",
  "main": "index.js",
  "scripts": {
    "lint:fix": "prettier --write --loglevel error . && eslint . --fix",
    "test": "jest"
  },
  "author": "",
  "license": "MIT",
  "devDependencies": {
    "@friggframework/eslint-config": "v1-alpha",
    "@friggframework/test-environment": "v1-alpha",
    "dotenv": "^16.0.3",
    "eslint": "^8.34.0",
    "jest": "^29.4.3",
    "prettier": "^2.8.4"
  },
  "dependencies": {
    "@friggframework/assertions": "v1-alpha",
    "@friggframework/module-plugin": "v1-alpha"
  },
  "publishConfig": {
    "access": "public"
  }
=======
    "name": "@friggframework/api-module-unbabel",
    "version": "0.0.8",
    "prettier": "@friggframework/prettier-config",
    "description": "",
    "main": "index.js",
    "scripts": {
        "lint:fix": "prettier --write --loglevel error . && eslint . --fix",
        "test": "jest"
    },
    "author": "",
    "license": "MIT",
    "devDependencies": {
        "@friggframework/eslint-config": "v1-alpha",
        "@friggframework/test-environment": "v1-alpha",
        "dotenv": "^16.0.3",
        "eslint": "^8.34.0",
        "jest": "^29.4.3",
        "prettier": "^2.8.4"
    },
    "dependencies": {
        "@friggframework/assertions": "v1-alpha",
        "@friggframework/module-plugin": "v1-alpha"
    },
    "publishConfig": {
        "access": "public"
    }
>>>>>>> 025fca70
}<|MERGE_RESOLUTION|>--- conflicted
+++ resolved
@@ -1,32 +1,4 @@
 {
-<<<<<<< HEAD
-  "name": "@friggframework/api-module-unbabel",
-  "version": "0.0.11-v1-alpha.0",
-  "prettier": "@friggframework/prettier-config",
-  "description": "",
-  "main": "index.js",
-  "scripts": {
-    "lint:fix": "prettier --write --loglevel error . && eslint . --fix",
-    "test": "jest"
-  },
-  "author": "",
-  "license": "MIT",
-  "devDependencies": {
-    "@friggframework/eslint-config": "v1-alpha",
-    "@friggframework/test-environment": "v1-alpha",
-    "dotenv": "^16.0.3",
-    "eslint": "^8.34.0",
-    "jest": "^29.4.3",
-    "prettier": "^2.8.4"
-  },
-  "dependencies": {
-    "@friggframework/assertions": "v1-alpha",
-    "@friggframework/module-plugin": "v1-alpha"
-  },
-  "publishConfig": {
-    "access": "public"
-  }
-=======
     "name": "@friggframework/api-module-unbabel",
     "version": "0.0.8",
     "prettier": "@friggframework/prettier-config",
@@ -53,5 +25,4 @@
     "publishConfig": {
         "access": "public"
     }
->>>>>>> 025fca70
 }