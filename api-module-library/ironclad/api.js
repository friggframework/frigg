--- conflicted
+++ resolved
@@ -80,6 +80,7 @@
         const response = await this._patch(options);
         return response;
     }
+
     async deleteWebhook(webhookId) {
         const options = {
             url: this.baseUrl + this.URLs.webhookByID(webhookId),
@@ -155,29 +156,17 @@
         return response;
     }
 
-<<<<<<< HEAD
-=======
-    async updateWorkflow(id, body) {
-        const options = {
-            url: this.baseUrl + this.URLs.workflowMetadata(id),
-            headers: {
-                'content-type': 'application/json',
-            },
-            body,
-        };
-        const response = await this._post(options);
-        return response;
-    }
-    
     async retrieveWorkflowDocument(workflowID, documentKey) {
         const options = {
-            url: this.baseUrl + this.URLs.workflowsByID(workflowID) + `/document/${documentKey}/download`
-        };
-        const response = await this._get(options);
-        return response;
-    }
-
->>>>>>> 574a097b
+            url:
+                this.baseUrl +
+                this.URLs.workflowsByID(workflowID) +
+                `/document/${documentKey}/download`,
+        };
+        const response = await this._get(options);
+        return response;
+    }
+
     async listAllRecords() {
         const options = {
             url: this.baseUrl + this.URLs.records,
