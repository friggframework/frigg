const { ApiKeyRequester } = require('@friggframework/module-plugin');
const { get } = require('@friggframework/assertions');

class Api extends ApiKeyRequester {
    constructor(params) {
        super(params);

        this.API_KEY_NAME = 'Bearer';
        this.API_KEY_VALUE = get(params, 'apiKey', null);

        this.baseUrl = 'https://demo.ironcladapp.com';

        this.URLs = {
            webhooks: '/public/api/v1/webhooks',
            webhookByID: (webhookId) => `/public/api/v1/webhooks/${webhookId}`,
            workflows: '/public/api/v1/workflows',
            workflowsByID: (workflowId) =>
                `/public/api/v1/workflows/${workflowId}`,
            workflowSchemas: '/public/api/v1/workflow-schemas',
            workflowSchemaByID: (schemaId) =>
                `/public/api/v1/workflow-schemas/${schemaId}`,
            workflowMetadata: (workflowId) =>
                `/public/api/v1/workflows/${workflowId}/attributes`,
            workflowComment: (workflowId) =>
                `/public/api/v1/workflows/${workflowId}/comment`,
            records: '/public/api/v1/records',
            recordByID: (recordId) => `/public/api/v1/records/${recordId}`,
            recordSchemas: '/public/api/v1/records/metadata',
        };
    }

    async addAuthHeaders(headers) {
        if (this.API_KEY_VALUE) {
            headers.Authorization = `Bearer ${this.API_KEY_VALUE}`;
        }

        return headers;
    }

    async listWebhooks() {
        const options = {
            url: this.baseUrl + this.URLs.webhooks,
        };
        const response = await this._get(options);
        return response;
    }

    async createWebhook(events, targetURL) {
        const options = {
            url: this.baseUrl + this.URLs.webhooks,
            headers: {
                'content-type': 'application/json',
            },
            body: {
                events,
                targetURL,
            },
        };
        const response = await this._post(options);
        return response;
    }

    async updateWebhook(webhookId, events = null, targetURL = null) {
        const options = {
            url: this.baseUrl + this.URLs.webhookByID(webhookId),
            headers: {
                'content-type': 'application/json',
            },
            body: {},
        };

        if (events.length > 0) {
            options.body.events = events;
        }

        if (targetURL) {
            options.body.targetURL = targetURL;
        }

        const response = await this._patch(options);
        return response;
    }

    async deleteWebhook(webhookId) {
        const options = {
            url: this.baseUrl + this.URLs.webhookByID(webhookId),
        };
        const response = await this._delete(options);
        return response;
    }

    async listAllWorkflows(params) {
        const options = {
            url: this.baseUrl + this.URLs.workflows,
            query: params,
        };
        const response = await this._get(options);
        return response;
    }

    async retrieveWorkflow(id) {
        const options = {
            url: this.baseUrl + this.URLs.workflowsByID(id),
        };
        const response = await this._get(options);
        return response;
    }

    async createWorkflow(body) {
        const options = {
            url: this.baseUrl + this.URLs.workflows,
            headers: {
                'content-type': 'application/json',
            },
            body,
        };
        const response = await this._post(options);
        return response;
    }

    async listAllWorkflowSchemas(params) {
        const options = {
            url: this.baseUrl + this.URLs.workflowSchemas,
            query: params,
        };
        const response = await this._get(options);
        return response;
    }

    async retrieveWorkflowSchema(params, id) {
        const options = {
            url: this.baseUrl + this.URLs.workflowSchemaByID(id),
            query: params,
        };
        const response = await this._get(options);
        return response;
    }

    async listAllWorkflowApprovals(id) {
        const options = {
            url: this.baseUrl + this.URLs.workflowsByID(id) + '/approvals',
        };
        const response = await this._get(options);
        return response;
    }

<<<<<<< HEAD
    async updateWorkflowApprovals(id, roleID, body) {
        const options = {
            url: this.baseUrl + this.URLs.workflowsByID(id) + '/approvals/' + roleID,
            headers: {
                'content-type': 'application/json'
            },
            body,
        };
        const response = await this._patch(options);
        return response;
    }

    async revertWorkflowToReviewStep(id, body) {
        const options = {
            url: this.baseUrl + this.URLs.workflowsByID(id) + '/revert-to-review',
            headers: {
                'content-type': 'application/json'
            },
            body
        };
        const response = await this._patch(options);
=======
    async createWorkflowComment(id, body) {
        const options = {
            url: this.baseUrl + this.URLs.workflowComment(id),
            headers: {
                'content-type': 'application/json',
            },
            body,
        };
        const response = await this._post(options);
        return response;
    }

    async retrieveWorkflowDocument(workflowID, documentKey) {
        const options = {
            url:
                this.baseUrl +
                this.URLs.workflowsByID(workflowID) +
                `/document/${documentKey}/download`,
        };
        const response = await this._get(options);
>>>>>>> 95281db5
        return response;
    }

    async listAllRecords() {
        const options = {
            url: this.baseUrl + this.URLs.records,
        };
        const response = await this._get(options);
        return response;
    }

    async createRecord(body) {
        const options = {
            url: this.baseUrl + this.URLs.records,
            headers: {
                'content-type': 'application/json',
            },
            body,
        };
        const response = await this._post(options);
        return response;
    }

    async listAllRecordSchemas() {
        const options = {
            url: this.baseUrl + this.URLs.recordSchemas,
        };
        const response = await this._get(options);
        return response;
    }

    async retrieveRecord(recordId) {
        const options = {
            url: this.baseUrl + this.URLs.recordByID(recordId),
        };
        const response = await this._get(options);
        return response;
    }

    async updateRecord(recordId, body) {
        const options = {
            url: this.baseUrl + this.URLs.recordByID(recordId),
            headers: {
                'content-type': 'application/json',
            },
            body,
        };
        const response = await this._put(options);
        return response;
    }

    async deleteRecord(recordId) {
        const options = {
            url: this.baseUrl + this.URLs.recordByID(recordId),
        };
        const response = await this._delete(options);
        return response;
    }
}

module.exports = { Api };<|MERGE_RESOLUTION|>--- conflicted
+++ resolved
@@ -144,7 +144,6 @@
         return response;
     }
 
-<<<<<<< HEAD
     async updateWorkflowApprovals(id, roleID, body) {
         const options = {
             url: this.baseUrl + this.URLs.workflowsByID(id) + '/approvals/' + roleID,
@@ -166,7 +165,6 @@
             body
         };
         const response = await this._patch(options);
-=======
     async createWorkflowComment(id, body) {
         const options = {
             url: this.baseUrl + this.URLs.workflowComment(id),
@@ -187,7 +185,6 @@
                 `/document/${documentKey}/download`,
         };
         const response = await this._get(options);
->>>>>>> 95281db5
         return response;
     }
 
