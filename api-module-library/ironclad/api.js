--- conflicted
+++ resolved
@@ -143,7 +143,6 @@
         return response;
     }
 
-<<<<<<< HEAD
     async createWorkflowComment(id, body) {
         const options = {
             url: this.baseUrl + this.URLs.workflowComment(id),
@@ -165,13 +164,14 @@
             body,
         };
         const response = await this._post(options);
-=======
+        return response;
+    }
+    
     async retrieveWorkflowDocument(workflowID, documentKey) {
         const options = {
             url: this.baseUrl + this.URLs.workflowsByID(workflowID) + `/document/${documentKey}/download`
         };
         const response = await this._get(options);
->>>>>>> 4349adbc
         return response;
     }
 
