{
    "name": "@friggframework/api-module-ironclad",
<<<<<<< HEAD
    "version": "0.0.8",
=======
    "version": "0.0.11",
>>>>>>> bb10dc69
    "prettier": "@friggframework/prettier-config",
    "description": "",
    "main": "index.js",
    "scripts": {
        "lint:fix": "prettier --write --loglevel error . && eslint . --fix",
        "test": "jest"
    },
    "author": "",
    "license": "MIT",
    "devDependencies": {
        "@friggframework/eslint-config": "^1.0.7",
        "@friggframework/test-environment": "^1.1.4",
        "chai": "^4.3.6",
        "dotenv": "^16.0.2",
        "eslint": "^8.22.0",
        "jest": "^28.1.3",
        "jest-environment-jsdom": "^28.1.3",
        "mongoose": "^6.5.2",
        "prettier": "^2.7.1",
        "sinon": "^14.0.0"
    },
    "dependencies": {
        "@friggframework/assertions": "^1.0.5",
        "@friggframework/module-plugin": "^1.0.13"
    },
    "publishConfig": {
        "access": "public"
    }
}<|MERGE_RESOLUTION|>--- conflicted
+++ resolved
@@ -1,10 +1,6 @@
 {
     "name": "@friggframework/api-module-ironclad",
-<<<<<<< HEAD
-    "version": "0.0.8",
-=======
-    "version": "0.0.11",
->>>>>>> bb10dc69
+    "version": "0.0.12",
     "prettier": "@friggframework/prettier-config",
     "description": "",
     "main": "index.js",
