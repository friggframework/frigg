{
<<<<<<< HEAD
  "name": "@friggframework/api-module-ironclad",
  "version": "0.1.12-v1-alpha.0",
  "prettier": "@friggframework/prettier-config",
  "description": "",
  "main": "index.js",
  "scripts": {
    "lint:fix": "prettier --write --loglevel error . && eslint . --fix",
    "test": "jest"
  },
  "author": "",
  "license": "MIT",
  "devDependencies": {
    "@friggframework/eslint-config": "^1.0.13",
    "@friggframework/test-environment": "^1.1.13",
    "chai": "^4.3.6",
    "dotenv": "^16.0.2",
    "eslint": "^8.22.0",
    "jest": "^28.1.3",
    "jest-environment-jsdom": "^28.1.3",
    "mongoose": "^6.5.2",
    "prettier": "^2.7.1",
    "sinon": "^14.0.0"
  },
  "dependencies": {
    "@friggframework/assertions": "^1.0.14",
    "@friggframework/module-plugin": "^1.1.8"
  },
  "publishConfig": {
    "access": "public"
  }
=======
    "name": "@friggframework/api-module-ironclad",
    "version": "0.1.9",
    "prettier": "@friggframework/prettier-config",
    "description": "",
    "main": "index.js",
    "scripts": {
        "lint:fix": "prettier --write --loglevel error . && eslint . --fix",
        "test": "jest"
    },
    "author": "",
    "license": "MIT",
    "devDependencies": {
        "@friggframework/eslint-config": "^1.0.13",
        "@friggframework/test-environment": "^1.1.13",
        "chai": "^4.3.6",
        "dotenv": "^16.0.2",
        "eslint": "^8.22.0",
        "jest": "^28.1.3",
        "jest-environment-jsdom": "^28.1.3",
        "mongoose": "^6.5.2",
        "prettier": "^2.7.1",
        "sinon": "^14.0.0"
    },
    "dependencies": {
        "@friggframework/assertions": "^1.0.14",
        "@friggframework/module-plugin": "^1.1.8"
    },
    "publishConfig": {
        "access": "public"
    }
>>>>>>> 025fca70
}<|MERGE_RESOLUTION|>--- conflicted
+++ resolved
@@ -1,36 +1,4 @@
 {
-<<<<<<< HEAD
-  "name": "@friggframework/api-module-ironclad",
-  "version": "0.1.12-v1-alpha.0",
-  "prettier": "@friggframework/prettier-config",
-  "description": "",
-  "main": "index.js",
-  "scripts": {
-    "lint:fix": "prettier --write --loglevel error . && eslint . --fix",
-    "test": "jest"
-  },
-  "author": "",
-  "license": "MIT",
-  "devDependencies": {
-    "@friggframework/eslint-config": "^1.0.13",
-    "@friggframework/test-environment": "^1.1.13",
-    "chai": "^4.3.6",
-    "dotenv": "^16.0.2",
-    "eslint": "^8.22.0",
-    "jest": "^28.1.3",
-    "jest-environment-jsdom": "^28.1.3",
-    "mongoose": "^6.5.2",
-    "prettier": "^2.7.1",
-    "sinon": "^14.0.0"
-  },
-  "dependencies": {
-    "@friggframework/assertions": "^1.0.14",
-    "@friggframework/module-plugin": "^1.1.8"
-  },
-  "publishConfig": {
-    "access": "public"
-  }
-=======
     "name": "@friggframework/api-module-ironclad",
     "version": "0.1.9",
     "prettier": "@friggframework/prettier-config",
@@ -61,5 +29,4 @@
     "publishConfig": {
         "access": "public"
     }
->>>>>>> 025fca70
 }