const chai = require('chai');
const should = chai.should();
const { Api } = require('../api');
require('dotenv').config();
const { expect } = require('chai');

describe('Ironclad API class', () => {
    const api = new Api({
        apiKey: process.env.IRONCLAD_API_KEY,
    });

    describe('Webhooks', () => {
        let webhookID;
        it('should list all webhooks', async () => {
            const response = await api.listWebhooks();
            expect(response).to.have.property('page');
            expect(response).to.have.property('pageSize');
            expect(response).to.have.property('list');
        });

        it('should create a webhook', async () => {
            const events = ['workflow_launched'];
            const targetURL = process.env.IRONCLAD_WEBHOOK_URL;
            const response = await api.createWebhook(events, targetURL);
            expect(response).to.have.property('id');
            expect(response).to.have.property('events');
            expect(response).to.have.property('targetURL');
            expect(response).to.have.property('companyId');
            webhookID = response.id;
        });

        it('should update a webhook', async () => {
            const events = ['workflow_cancelled'];
            const response = await api.updateWebhook(webhookID, events);
            expect(response).to.have.property('id');
            expect(response).to.have.property('events');
            expect(response).to.have.property('targetURL');
            expect(response).to.have.property('companyId');
        });

        it('should delete a webhook', async () => {
            const response = await api.deleteWebhook(webhookID);
            expect(response.status).to.equal(204);
        });
    });

    describe('Workflows', () => {
        let workflowSchemaID;
        let workflowID;
        let documentKey;
        it('should list all workflows', async () => {
            const response = await api.listAllWorkflows();
            expect(response).to.have.property('page');
            expect(response).to.have.property('pageSize');
            expect(response).to.have.property('count');
            expect(response).to.have.property('list');
            workflowID = response.list[0].id;
        });

        it('should return the second page of workflows', async () => {
            let params = {
                page: 1,
            };

            const response = await api.listAllWorkflows(params);
            expect(response).to.have.property('page');
            expect(response).to.have.property('pageSize');
            expect(response).to.have.property('count');
            expect(response).to.have.property('list');
        });

        it('should create a workflow', async () => {
            const body = {
                creator: {
                    type: 'email',
                    email: 'projectteam@lefthook.com',
                },
                attributes: {
                    counterpartyName: 'Example Company',
                    recordType: 'NDAs',
                    draft: [
                        {
                            version: '6IiS9B4hU',
                            filename: 'sample.pdf',
                            url: 'https://www.africau.edu/images/default/sample.pdf',
                        },
                    ],
                    signerb441f3af431a4eba8231819722265373:
                        'jonathan.moore@lefthook.com',
                    signer7e741c328bd84d68a8f58f04449a5e50: 'Jonathan Moore',
                },
                template: '62e407fdd2e5bbfc9bc7eeb6',
            };
            const response = await api.createWorkflow(body);
            expect(response).to.have.property('id');
            expect(response).to.have.property('title');
            expect(response).to.have.property('template');
            expect(response).to.have.property('step');
            expect(response).to.have.property('schema');
        });

        it('should list all workflow schemas', async () => {
            const params = {
                form: 'launch',
            };
            const response = await api.listAllWorkflowSchemas(params);
            expect(response).to.have.property('list');
            workflowSchemaID = response.list[0].id;
        });

        it('should retrieve a workflow schema', async () => {
            const params = {
                form: 'launch',
            };
            const response = await api.retrieveWorkflowSchema(
                params,
                workflowSchemaID
            );
            expect(response).to.have.property('id');
            expect(response).to.have.property('name');
            expect(response).to.have.property('schema');
        });

        it('should retrieve a workflow', async () => {
            const response = await api.retrieveWorkflow(workflowID);
            expect(response).to.have.property('id');
            expect(response).to.have.property('title');
            expect(response).to.have.property('template');
            expect(response).to.have.property('step');
            expect(response).to.have.property('schema');
            expect(response).to.have.property('attributes');
            expect(response).to.have.property('isCancelled');
            expect(response).to.have.property('isComplete');
            expect(response).to.have.property('status');
            expect(response).to.have.property('creator');
            expect(response).to.have.property('created');
            expect(response).to.have.property('lastUpdated');
            expect(response).to.have.property('roles');
            expect(response).to.have.property('approvals');
            expect(response).to.have.property('signatures');
            expect(response).to.have.property('isRevertibleToReview');
            documentKey = response.attributes.draft[0].download.split('/')[7];
        });

        it.skip('should list all workflow approvals', async () => {
            const response = await api.listAllWorkflowApprovals(workflowID);
            expect(response).to.have.property('workflowId');
            expect(response).to.have.property('title');
            expect(response).to.have.property('approvalGroups');
            expect(response).to.have.property('roles');
        });

<<<<<<< HEAD
        it('should update a workflow approval', async () => {
            workflowID = process.env.WORKFLOW_ID;
            const workflowApprovals = await api.listAllWorkflowApprovals(workflowID);
            workflowApprovals.approvalGroups.forEach(async (approvalGroup) => {
                let roleID = approvalGroup.reviewers[0].role;
                let role = workflowApprovals.roles.find((role) => role.id === roleID)
                let email = role.assignees[0].email

                let body = {
                    user: {
                        type: 'email',
                        email
                    },
                    status: 'approved'
                }

                const response = await api.updateWorkflowApprovals(workflowID, roleID, body);
                expect(response).to.equal(true)
            })

=======
        it('should create a workflow comment', async () => {
            const body = {
                creator: {
                    type: 'email',
                    email: 'projectteam@lefthook.com',
                },
                comment: 'Testing a comment',
            };

            const response = await api.createWorkflowComment(workflowID, body);
            expect(response).to.equal('');
        });
        
        it('should retrieve a workflow document', async () => {
            const response = await api.retrieveWorkflowDocument(workflowID, documentKey);
            expect(response).to.exist
>>>>>>> 95281db5
        })
    });

    describe('Records', () => {
        let recordID;

        it('should create a record', async () => {
            const body = {
                type: 'nDAs',
                name: 'Example Record',
                properties: {
                    agreementDate: {
                        type: 'date',
                        value: '2022-08-12T00:00:00-07:00',
                    },
                    counterpartyName: {
                        type: 'string',
                        value: 'John Doe',
                    },
                },
            };
            const response = await api.createRecord(body);
            expect(response).to.have.property('id');
            expect(response).to.have.property('type');
            expect(response).to.have.property('name');
            expect(response).to.have.property('lastUpdated');
            recordID = response.id;
        });

        it('should list all records', async () => {
            const response = await api.listAllRecords();
            expect(response).to.have.property('page');
            expect(response).to.have.property('pageSize');
            expect(response).to.have.property('count');
            expect(response).to.have.property('list');
        });

        it('should list all record schemas', async () => {
            const response = await api.listAllRecordSchemas();
            expect(response).to.have.property('properties');
            expect(response).to.have.property('recordTypes');
        });

        it('should retrieve a record', async () => {
            const response = await api.retrieveRecord(recordID);
            expect(response).to.have.property('id');
            expect(response).to.have.property('type');
            expect(response).to.have.property('name');
            expect(response).to.have.property('lastUpdated');
            expect(response).to.have.property('properties');
            expect(response).to.have.property('attachments');
            expect(response).to.have.property('links');
        });

        it('should update a record', async () => {
            const body = {
                type: 'nDAs',
                name: 'Updated Example Record',
            };
            const response = await api.updateRecord(recordID, body);
            expect(response).to.have.property('id');
            expect(response).to.have.property('type');
            expect(response).to.have.property('name');
            expect(response).to.have.property('lastUpdated');
        });

        it('should delete a record', async () => {
            const response = await api.deleteRecord(recordID);
            expect(response.status).to.equal(204);
            expect(response.statusText).to.equal('No Content');
        });
    });
});<|MERGE_RESOLUTION|>--- conflicted
+++ resolved
@@ -150,7 +150,6 @@
             expect(response).to.have.property('roles');
         });
 
-<<<<<<< HEAD
         it('should update a workflow approval', async () => {
             workflowID = process.env.WORKFLOW_ID;
             const workflowApprovals = await api.listAllWorkflowApprovals(workflowID);
@@ -171,7 +170,6 @@
                 expect(response).to.equal(true)
             })
 
-=======
         it('should create a workflow comment', async () => {
             const body = {
                 creator: {
@@ -188,7 +186,6 @@
         it('should retrieve a workflow document', async () => {
             const response = await api.retrieveWorkflowDocument(workflowID, documentKey);
             expect(response).to.exist
->>>>>>> 95281db5
         })
     });
 
