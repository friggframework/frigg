{
<<<<<<< HEAD
  "name": "@friggframework/api-module-yotpo",
  "version": "0.1.12-v1-alpha.0",
  "prettier": "@friggframework/prettier-config",
  "description": "",
  "main": "index.js",
  "publishConfig": {
    "registry": "https://registry.npmjs.org/",
    "access": "public"
  },
  "scripts": {
    "lint:fix": "prettier --write --loglevel error . && eslint . --fix",
    "test": "jest",
    "test:record-loyalty": "npm --record-apis='loyalty' test -- --runInBand --testTimeout=10000000 --colors --verbose --testNamePattern='^Yotpo Loyalty API'"
  },
  "author": "",
  "license": "MIT",
  "devDependencies": {
    "@friggframework/eslint-config": "^1.0.13",
    "@friggframework/test-environment": "^1.1.13",
    "dotenv": "^16.0.2",
    "eslint": "^8.29.0",
    "jest": "^29.3.1",
    "nock": "^13.3.0",
    "prettier": "^2.8.0",
    "sinon": "^15.0.0"
  },
  "dependencies": {
    "@friggframework/assertions": "^1.0.14",
    "@friggframework/module-plugin": "^1.1.8"
  }
=======
    "name": "@friggframework/api-module-yotpo",
    "version": "0.1.9",
    "prettier": "@friggframework/prettier-config",
    "description": "",
    "main": "index.js",
    "publishConfig": {
        "registry": "https://registry.npmjs.org/",
        "access": "public"
    },
    "scripts": {
        "lint:fix": "prettier --write --loglevel error . && eslint . --fix",
        "test": "jest",
        "test:record-loyalty": "npm --record-apis='loyalty' test -- --runInBand --testTimeout=10000000 --colors --verbose --testNamePattern='^Yotpo Loyalty API'"
    },
    "author": "",
    "license": "MIT",
    "devDependencies": {
        "@friggframework/eslint-config": "^1.0.13",
        "@friggframework/test-environment": "^1.1.13",
        "dotenv": "^16.0.2",
        "eslint": "^8.29.0",
        "jest": "^29.3.1",
        "nock": "^13.3.0",
        "prettier": "^2.8.0",
        "sinon": "^15.0.0"
    },
    "dependencies": {
        "@friggframework/assertions": "^1.0.14",
        "@friggframework/module-plugin": "^1.1.8"
    }
>>>>>>> 025fca70
}<|MERGE_RESOLUTION|>--- conflicted
+++ resolved
@@ -1,36 +1,4 @@
 {
-<<<<<<< HEAD
-  "name": "@friggframework/api-module-yotpo",
-  "version": "0.1.12-v1-alpha.0",
-  "prettier": "@friggframework/prettier-config",
-  "description": "",
-  "main": "index.js",
-  "publishConfig": {
-    "registry": "https://registry.npmjs.org/",
-    "access": "public"
-  },
-  "scripts": {
-    "lint:fix": "prettier --write --loglevel error . && eslint . --fix",
-    "test": "jest",
-    "test:record-loyalty": "npm --record-apis='loyalty' test -- --runInBand --testTimeout=10000000 --colors --verbose --testNamePattern='^Yotpo Loyalty API'"
-  },
-  "author": "",
-  "license": "MIT",
-  "devDependencies": {
-    "@friggframework/eslint-config": "^1.0.13",
-    "@friggframework/test-environment": "^1.1.13",
-    "dotenv": "^16.0.2",
-    "eslint": "^8.29.0",
-    "jest": "^29.3.1",
-    "nock": "^13.3.0",
-    "prettier": "^2.8.0",
-    "sinon": "^15.0.0"
-  },
-  "dependencies": {
-    "@friggframework/assertions": "^1.0.14",
-    "@friggframework/module-plugin": "^1.1.8"
-  }
-=======
     "name": "@friggframework/api-module-yotpo",
     "version": "0.1.9",
     "prettier": "@friggframework/prettier-config",
@@ -61,5 +29,4 @@
         "@friggframework/assertions": "^1.0.14",
         "@friggframework/module-plugin": "^1.1.8"
     }
->>>>>>> 025fca70
 }